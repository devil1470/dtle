package mysql

import (
	gosql "database/sql"
	"encoding/json"
	"fmt"
	//"math"
	"bytes"
	"encoding/gob"
	//"encoding/base64"
	"math"
	"strings"
	"sync"
	"sync/atomic"
	"time"
	"strconv"

	"github.com/golang/snappy"
	gonats "github.com/nats-io/go-nats"
	gomysql "github.com/siddontang/go-mysql/mysql"

	"udup/internal/client/driver/mysql/base"
	"udup/internal/client/driver/mysql/binlog"
	"udup/internal/client/driver/mysql/sql"
	"udup/internal/config"
	umconf "udup/internal/config/mysql"
	log "udup/internal/logger"
	"udup/internal/models"
)

const (
	TaskStateComplete int = iota
	TaskStateRestart
	TaskStateDead
)

// Applier connects and writes the the applier-server, which is the server where
// write row data and apply binlog events onto the dest table.
type Applier struct {
	logger             *log.Entry
	subject            string
	tp                 string
	mysqlContext       *config.MySQLDriverConfig
	dbs                []*sql.DB
	db                 *gosql.DB
	parser             *sql.Parser
	retrievedGtidSet   string
	currentCoordinates *models.CurrentCoordinates

	rowCopyComplete            chan bool
	allEventsUpToLockProcessed chan string
	rowCopyCompleteFlag        int64
	// copyRowsQueue should not be buffered; if buffered some non-damaging but
	//  excessive work happens at the end of the iteration as new copy-jobs arrive befroe realizing the copy is complete
	copyRowsQueue            chan *dumpEntry
	applyDataEntryQueue      chan *binlog.BinlogEntry
	applyGrouDataEntrypQueue chan []*binlog.BinlogEntry
	applyBinlogTxQueue       chan *binlog.BinlogTx
	applyBinlogGroupTxQueue  chan []*binlog.BinlogTx
	lastAppliedBinlogTx      *binlog.BinlogTx

	natsConn *gonats.Conn
	waitCh   chan *models.WaitResult
	wg       sync.WaitGroup

	shutdown     bool
	shutdownCh   chan struct{}
	shutdownLock sync.Mutex
}

func NewApplier(subject, tp string, cfg *config.MySQLDriverConfig, logger *log.Logger) *Applier {
	cfg = cfg.SetDefault()
	entry := log.NewEntry(logger).WithFields(log.Fields{
		"job": subject,
	})
	a := &Applier{
		logger:                     entry,
		subject:                    subject,
		tp:                         tp,
		mysqlContext:               cfg,
		parser:                     sql.NewParser(),
		currentCoordinates:         &models.CurrentCoordinates{},
		rowCopyComplete:            make(chan bool, 1),
		allEventsUpToLockProcessed: make(chan string),
		copyRowsQueue:              make(chan *dumpEntry, cfg.ReplChanBufferSize),
		applyDataEntryQueue:        make(chan *binlog.BinlogEntry, cfg.ReplChanBufferSize),
		applyGrouDataEntrypQueue:   make(chan []*binlog.BinlogEntry, cfg.ReplChanBufferSize),
		applyBinlogTxQueue:         make(chan *binlog.BinlogTx, cfg.ReplChanBufferSize),
		applyBinlogGroupTxQueue:    make(chan []*binlog.BinlogTx, cfg.ReplChanBufferSize),
		waitCh:                     make(chan *models.WaitResult, 1),
		shutdownCh:                 make(chan struct{}),
	}
	return a
}

// sleepWhileTrue sleeps indefinitely until the given function returns 'false'
// (or fails with error)
func (a *Applier) sleepWhileTrue(operation func() (bool, error)) error {
	for {
		shouldSleep, err := operation()
		if err != nil {
			return err
		}
		if !shouldSleep {
			return nil
		}
		time.Sleep(time.Second)
	}
}

// retryOperation attempts up to `count` attempts at running given function,
// exiting as soon as it returns with non-error.
func (a *Applier) retryOperation(operation func() error, notFatalHint ...bool) (err error) {
	maxRetries := int(a.mysqlContext.MaxRetries)
	for i := 0; i < maxRetries; i++ {
		if i != 0 {
			// sleep after previous iteration
			time.Sleep(1 * time.Second)
		}
		err = operation()
		if err == nil {
			return nil
		}
		// there's an error. Let's try again.
	}
	if len(notFatalHint) == 0 {
		return err
	}
	return err
}

// consumeRowCopyComplete blocks on the rowCopyComplete channel once, and then
// consumes and drops any further incoming events that may be left hanging.
func (a *Applier) consumeRowCopyComplete() {
	var rowCount string
	_, err := a.natsConn.Subscribe(fmt.Sprintf("%s_full_complete", a.subject), func(m *gonats.Msg) {
		rowCount = fmt.Sprintf("%s", m.Data)
		if err := a.natsConn.Publish(m.Reply, nil); err != nil {
			a.onError(TaskStateDead, err)
		}
	})
	if err != nil {
		a.onError(TaskStateDead, err)
	}

	for {
		if rowCount == fmt.Sprintf("%v", a.mysqlContext.TotalRowsCopied) {
			a.rowCopyComplete <- true
			break
		} /*else {
			a.onError(fmt.Errorf("we might get an inconsistent data during the dump process"))
		}*/
		time.Sleep(time.Second)
	}

	<-a.rowCopyComplete
	close(a.copyRowsQueue)
	atomic.StoreInt64(&a.rowCopyCompleteFlag, 1)
	a.mysqlContext.MarkRowCopyEndTime()

	go func() {
		for <-a.rowCopyComplete {
		}
	}()
}

// validateStatement validates the `alter` statement meets criteria.
// At this time this means:
// - column renames are approved
func (a *Applier) validateStatement(doTb *config.Table) (err error) {
	if a.parser.HasNonTrivialRenames() && !a.mysqlContext.SkipRenamedColumns {
		doTb.ColumnRenameMap = a.parser.GetNonTrivialRenames()
		a.logger.Printf("mysql.applier: Alter statement has column(s) renamed. udup finds the following renames: %v.", a.parser.GetNonTrivialRenames())
	}
	doTb.DroppedColumnsMap = a.parser.DroppedColumnsMap()
	return nil
}

// Run executes the complete apply logic.
func (a *Applier) Run() {
	a.logger.Printf("mysql.applier: Apply binlog events to %s.%d", a.mysqlContext.ConnectionConfig.Host, a.mysqlContext.ConnectionConfig.Port)
	a.mysqlContext.StartTime = time.Now()
	/*for _, doDb := range a.mysqlContext.ReplicateDoDb {
		for _, doTb := range doDb.Tables {
			if err := a.parser.ParseAlterStatement(doTb.AlterStatement); err != nil {
				a.onError(TaskStateDead, err)
				return
			}
			if err := a.validateStatement(doTb); err != nil {
				a.onError(TaskStateDead, err)
				return
			}
		}
	}*/
	if err := a.initDBConnections(); err != nil {
		a.onError(TaskStateDead, err)
		return
	}
	if err := a.initNatSubClient(); err != nil {
		a.onError(TaskStateDead, err)
		return
	}

	if err := a.initiateStreaming(); err != nil {
		a.onError(TaskStateDead, err)
		return
	}

	go a.executeWriteFuncs()

	/*if a.mysqlContext.Gtid == "" {
		a.logger.Printf("mysql.applier: Operating until row copy is complete")
		a.consumeRowCopyComplete()
		a.logger.Printf("mysql.applier: Row copy complete")
	}*/

	if a.tp == models.JobTypeMig {
		var completeFlag string
		_, err := a.natsConn.Subscribe(fmt.Sprintf("%s_incr_complete", a.subject), func(m *gonats.Msg) {
			completeFlag = string(m.Data)
			if err := a.natsConn.Publish(m.Reply, nil); err != nil {
				a.onError(TaskStateDead, err)
			}
		})
		if err != nil {
			a.onError(TaskStateDead, err)
		}

		for {
			if completeFlag != "" && a.rowCopyCompleteFlag == 1 {
				switch completeFlag {
				case "0":
					a.onError(TaskStateComplete, nil)
					break
				default:
					binlogCoordinates, err := base.GetSelfBinlogCoordinates(a.db)
					if err != nil {
						a.onError(TaskStateDead, err)
						break
					}
					if a.mysqlContext.Gtid != "" && binlogCoordinates.DisplayString() != "" {
						equals, err := base.ContrastGtidSet(a.mysqlContext.Gtid, binlogCoordinates.DisplayString())
						if err != nil {
							a.onError(TaskStateDead, err)
							break
						}
						if equals {
							a.onError(TaskStateComplete, nil)
							break
						}
					}
				}
			}
			time.Sleep(time.Second)
		}
	}
}

// readCurrentBinlogCoordinates reads master status from hooked server
func (a *Applier) readCurrentBinlogCoordinates() error {
	query := `show master status`
	foundMasterStatus := false
	err := sql.QueryRowsMap(a.db, query, func(m sql.RowMap) error {
		if m.GetString("Executed_Gtid_Set") != "" {
			gtidSet, err := gomysql.ParseMysqlGTIDSet(m.GetString("Executed_Gtid_Set"))
			if err != nil {
				return err
			}

			a.mysqlContext.Gtid = gtidSet.String()
		}
		foundMasterStatus = true

		return nil
	})
	if err != nil {
		return err
	}
	if !foundMasterStatus {
		return fmt.Errorf("Got no results from SHOW MASTER STATUS. Bailing out")
	}

	return nil
}

// cutOver performs the final step of migration, based on migration
// type (on replica? atomic? safe?)
func (a *Applier) cutOver() (err error) {
	//a.mysqlContext.MarkPointOfInterest()
	/*a.throttler.throttle(func() {
		a.logger.Printf("mysql.applier: throttling before swapping tables")
	})*/

	//a.mysqlContext.MarkPointOfInterest()
	a.logger.Debugf("mysql.applier: checking for cut-over postpone")
	a.sleepWhileTrue(
		func() (bool, error) {
			if a.mysqlContext.PostponeCutOverFlagFile == "" {
				return false, nil
			}
			if atomic.LoadInt64(&a.mysqlContext.UserCommandedUnpostponeFlag) > 0 {
				atomic.StoreInt64(&a.mysqlContext.UserCommandedUnpostponeFlag, 0)
				return false, nil
			}
			if base.FileExists(a.mysqlContext.PostponeCutOverFlagFile) {
				// Postpone file defined and exists!
				/*if atomic.LoadInt64(&a.mysqlContext.IsPostponingCutOver) == 0 {
					if err := a.hooksExecutor.onBeginPostponed(); err != nil {
						return true, err
					}
				}*/
				atomic.StoreInt64(&a.mysqlContext.IsPostponingCutOver, 1)
				return true, nil
			}
			return false, nil
		},
	)
	atomic.StoreInt64(&a.mysqlContext.IsPostponingCutOver, 0)
	a.logger.Printf("mysql.applier: checking for cut-over postpone: complete")

	if a.mysqlContext.CutOverType == config.CutOverAtomic {
		// Atomic solution: we use low timeout and multiple attempts. But for
		// each failed attempt, we throttle until replication lag is back to normal
		err := a.atomicCutOver()
		return err
	}
	if a.mysqlContext.CutOverType == config.CutOverTwoStep {
		err := a.cutOverTwoStep()
		return err
	}
	return fmt.Errorf("Unknown cut-over type: %d; should never get here!", a.mysqlContext.CutOverType)
}

// Inject the "AllEventsUpToLockProcessed" state hint, wait for it to appear in the binary logs,
// make sure the queue is drained.
func (a *Applier) waitForEventsUpToLock() (err error) {
	timeout := time.NewTimer(time.Second * time.Duration(a.mysqlContext.CutOverLockTimeoutSeconds))

	waitForEventsUpToLockStartTime := time.Now()

	allEventsUpToLockProcessedChallenge := fmt.Sprintf("%s:%d", string(AllEventsUpToLockProcessed), waitForEventsUpToLockStartTime.UnixNano())
	a.logger.Printf("mysql.applier: writing changelog state: %+v", allEventsUpToLockProcessedChallenge)

	a.logger.Printf("mysql.applier: waiting for events up to lock")
	atomic.StoreInt64(&a.mysqlContext.AllEventsUpToLockProcessedInjectedFlag, 1)
	for found := false; !found; {
		select {
		case <-timeout.C:
			{
				return fmt.Errorf("Timeout while waiting for events up to lock")
			}
		case state := <-a.allEventsUpToLockProcessed:
			{
				if state == allEventsUpToLockProcessedChallenge {
					a.logger.Printf("mysql.applier: waiting for events up to lock: got %s", state)
					found = true
				} else {
					a.logger.Printf("mysql.applier: waiting for events up to lock: skipping %s", state)
				}
			}
		}
	}
	waitForEventsUpToLockDuration := time.Since(waitForEventsUpToLockStartTime)

	a.logger.Printf("mysql.applier: done waiting for events up to lock; duration=%+v", waitForEventsUpToLockDuration)

	return nil
}

// cutOverTwoStep will lock down the original table, execute
// what's left of last DML entries, and **non-atomically** swap original->old, then new->original.
// There is a point in time where the "original" table does not exist and queries are non-blocked
// and failing.
func (a *Applier) cutOverTwoStep() (err error) {
	atomic.StoreInt64(&a.mysqlContext.InCutOverCriticalSectionFlag, 1)
	defer atomic.StoreInt64(&a.mysqlContext.InCutOverCriticalSectionFlag, 0)
	atomic.StoreInt64(&a.mysqlContext.AllEventsUpToLockProcessedInjectedFlag, 0)

	if err := a.retryOperation(a.LockOriginalTable); err != nil {
		return err
	}

	if err := a.retryOperation(a.waitForEventsUpToLock); err != nil {
		return err
	}
	if err := a.retryOperation(a.UnlockTables); err != nil {
		return err
	}

	//lockAndRenameDuration := a.mysqlContext.RenameTablesEndTime.Sub(a.mysqlContext.LockTablesStartTime)
	//renameDuration := a.mysqlContext.RenameTablesEndTime.Sub(a.mysqlContext.RenameTablesStartTime)
	//a.logger.Debugf("mysql.applier: lock & rename duration: %s (rename only: %s). During this time, queries on %s were locked or failing", lockAndRenameDuration, renameDuration, sql.EscapeName(a.mysqlContext.OriginalTableName))
	return nil
}

// atomicCutOver
func (a *Applier) atomicCutOver() (err error) {
	atomic.StoreInt64(&a.mysqlContext.InCutOverCriticalSectionFlag, 1)
	defer atomic.StoreInt64(&a.mysqlContext.InCutOverCriticalSectionFlag, 0)

	okToUnlockTable := make(chan bool, 4)
	defer func() {
		okToUnlockTable <- true
		//a.DropAtomicCutOverSentryTableIfExists()
	}()

	atomic.StoreInt64(&a.mysqlContext.AllEventsUpToLockProcessedInjectedFlag, 0)

	lockOriginalSessionIdChan := make(chan int64, 2)
	//tableLocked := make(chan error, 2)
	tableUnlocked := make(chan error, 2)
	/*go func() {
		if err := a.AtomicCutOverMagicLock(lockOriginalSessionIdChan, tableLocked, okToUnlockTable, tableUnlocked); err != nil {
			a.logger.Errorf("%v", err)
		}
	}()
	if err := <-tableLocked; err != nil {
		return err
	}*/
	lockOriginalSessionId := <-lockOriginalSessionIdChan
	a.logger.Printf("mysql.applier: session locking original & magic tables is %+v", lockOriginalSessionId)
	// At this point we know the original table is locked.
	// We know any newly incoming DML on original table is blocked.
	if err := a.waitForEventsUpToLock(); err != nil {
		return err
	}

	// Step 2
	// We now attempt an atomic RENAME on original & ghost tables, and expect it to block.
	a.mysqlContext.RenameTablesStartTime = time.Now()

	var tableRenameKnownToHaveFailed int64
	renameSessionIdChan := make(chan int64, 2)
	tablesRenamed := make(chan error, 2)
	/*go func() {
		if err := a.AtomicCutoverRename(renameSessionIdChan, tablesRenamed); err != nil {
			// Abort! Release the lock
			atomic.StoreInt64(&tableRenameKnownToHaveFailed, 1)
			okToUnlockTable <- true
		}
	}()*/
	renameSessionId := <-renameSessionIdChan
	a.logger.Printf("mysql.applier: session renaming tables is %+v", renameSessionId)

	waitForRename := func() error {
		if atomic.LoadInt64(&tableRenameKnownToHaveFailed) == 1 {
			// We return `nil` here so as to avoid the `retry`. The RENAME has failed,
			// it won't show up in PROCESSLIST, no point in waiting
			return nil
		}
		return a.ExpectProcess(renameSessionId, "metadata lock", "rename")
	}
	// Wait for the RENAME to appear in PROCESSLIST
	if err := a.retryOperation(waitForRename, true); err != nil {
		// Abort! Release the lock
		okToUnlockTable <- true
		return err
	}
	if atomic.LoadInt64(&tableRenameKnownToHaveFailed) == 0 {
		a.logger.Printf("mysql.applier: found atomic RENAME to be blocking, as expected. Double checking the lock is still in place (though I don't strictly have to)")
	}
	if err := a.ExpectUsedLock(lockOriginalSessionId); err != nil {
		// Abort operation. Just make sure to drop the magic tabla.
		return err
	}
	a.logger.Printf("mysql.applier: connection holding lock on original table still exists")

	// Now that we've found the RENAME blocking, AND the locking connection still alive,
	// we know it is safe to proceed to release the lock

	okToUnlockTable <- true
	// BAM! magic table dropped, original table lock is released
	// -> RENAME released -> queries on original are unblocked.
	if err := <-tableUnlocked; err != nil {
		return err
	}
	if err := <-tablesRenamed; err != nil {
		return err
	}
	a.mysqlContext.RenameTablesEndTime = time.Now()

	// ooh nice! We're actually truly and thankfully done
	//lockAndRenameDuration := a.mysqlContext.RenameTablesEndTime.Sub(a.mysqlContext.LockTablesStartTime)
	//a.logger.Printf("mysql.applier: lock & rename duration: %s. During this time, queries on %s were blocked", lockAndRenameDuration, sql.EscapeName(a.mysqlContext.OriginalTableName))
	return nil
}

// printMigrationStatusHint prints a detailed configuration dump, that is useful
// to keep in mind; such as the name of migrated table, throttle params etc.
// This gets printed at beginning and end of migration, every 10 minutes throughout
// migration, and as reponse to the "status" interactive command.
func (a *Applier) printMigrationStatusHint(databaseName, tableName string) {
	a.logger.Printf("mysql.applier # Applying %s.%s",
		sql.EscapeName(databaseName),
		sql.EscapeName(tableName),
	)
	a.logger.Printf("mysql.applier # Migration started at %+v",
		a.mysqlContext.StartTime.Format(time.RubyDate),
	)
	maxLoad := a.mysqlContext.GetMaxLoad()
	criticalLoad := a.mysqlContext.GetCriticalLoad()
	a.logger.Printf("mysql.applier # chunk-size: %+v; max-lag-millis: %+vms; max-load: %s; critical-load: %s; nice-ratio: %f",
		atomic.LoadInt64(&a.mysqlContext.ChunkSize),
		atomic.LoadInt64(&a.mysqlContext.MaxLagMillisecondsThrottleThreshold),
		maxLoad.String(),
		criticalLoad.String(),
		a.mysqlContext.GetNiceRatio(),
	)

	if a.mysqlContext.PostponeCutOverFlagFile != "" {
		setIndicator := ""
		if base.FileExists(a.mysqlContext.PostponeCutOverFlagFile) {
			setIndicator = "[set]"
		}
		a.logger.Printf("mysql.applier # postpone-cut-over-flag-file: %+v %+v",
			a.mysqlContext.PostponeCutOverFlagFile, setIndicator,
		)
	}
}

func (a *Applier) onApplyTxStructWithSuper(dbApplier *sql.DB, binlogTx *binlog.BinlogTx) error {
	dbApplier.DbMutex.Lock()
	defer func() {
		_, err := sql.ExecNoPrepare(dbApplier.Db, `commit;set gtid_next='automatic'`)
		if err != nil {
			a.onError(TaskStateDead, err)
		}
		dbApplier.DbMutex.Unlock()
	}()

	if binlogTx.Fde != "" && dbApplier.Fde != binlogTx.Fde {
		dbApplier.Fde = binlogTx.Fde // IMO it would comare the internal pointer first
		_, err := sql.ExecNoPrepare(dbApplier.Db, binlogTx.Fde)
		if err != nil {
			return err
		}
	}

	_, err := sql.ExecNoPrepare(dbApplier.Db, fmt.Sprintf(`set gtid_next='%s:%d'`, binlogTx.SID, binlogTx.GNO))
	if err != nil {
		return err
	}
	var ignoreError error
	if binlogTx.Query == "" {
		_, err = sql.ExecNoPrepare(dbApplier.Db, `begin;commit`)
		if err != nil {
			return err
		}
	} else {
		_, err := sql.ExecNoPrepare(dbApplier.Db, binlogTx.Query)
		if err != nil {
			if !sql.IgnoreError(err) {
				//SELECT FROM_BASE64('')
				a.logger.Errorf("mysql.applier: exec gtid:[%s:%d] error: %v", binlogTx.SID, binlogTx.GNO, err)
				return err
			}
			a.logger.Warnf("mysql.applier: exec gtid:[%s:%d],ignore error: %v", binlogTx.SID, binlogTx.GNO, err)
			ignoreError = err
		}
	}

	if ignoreError != nil {
		_, err := sql.ExecNoPrepare(dbApplier.Db, fmt.Sprintf(`commit;set gtid_next='%s:%d'`, binlogTx.SID, binlogTx.GNO))
		if err != nil {
			return err
		}
		_, err = sql.ExecNoPrepare(dbApplier.Db, `begin;commit`)
		if err != nil {
			return err
		}
	}
	return nil
}

// executeWriteFuncs writes data via applier: both the rowcopy and the events backlog.
// This is where the ghost table gets the data. The function fills the data single-threaded.
// Both event backlog and rowcopy events are polled; the backlog events have precedence.
func (a *Applier) executeWriteFuncs() {
	go func() {
	L:
		for {
			select {
			case copyRows := <-a.copyRowsQueue:
				{
					//copyRowsStartTime := time.Now()
					// Retries are handled within the copyRowsFunc
					/*if err := copyRowsFunc(); err != nil {
						return err
					}*/
					if nil == copyRows {
						continue
					}
					if copyRows.DbSQL != "" || copyRows.TbSQL != "" {
						if err := a.ApplyEventQueries(a.db, copyRows); err != nil {
							a.onError(TaskStateDead, err)
						}
						atomic.AddInt64(&a.mysqlContext.RowsEstimate, copyRows.TotalCount)
					} else {
						go func() {
							if err := a.ApplyEventQueries(a.db, copyRows); err != nil {
								a.onError(TaskStateDead, err)
							}
						}()
					}
<<<<<<< HEAD
=======
					atomic.AddInt64(&a.mysqlContext.ExecQueries, 1)
>>>>>>> 63e441e1

					/*a.logger.Printf("mysql.applier: operating until row copy is complete")
					a.consumeRowCopyComplete()
					a.logger.Printf("mysql.applier: row copy complete")
					if niceRatio := a.mysqlContext.GetNiceRatio(); niceRatio > 0 {
						copyRowsDuration := time.Since(copyRowsStartTime)
						sleepTimeNanosecondFloat64 := niceRatio * float64(copyRowsDuration.Nanoseconds())
						sleepTime := time.Duration(time.Duration(int64(sleepTimeNanosecondFloat64)) * time.Nanosecond)
						time.Sleep(sleepTime)
					}*/
				}
			case <-a.rowCopyComplete:
				break L
			case <-a.shutdownCh:
				break L
			default:
			}
			time.Sleep(100 * time.Millisecond)
		}
	}()

	if a.mysqlContext.Gtid == "" {
		a.logger.Printf("mysql.applier: Operating until row copy is complete")
		a.mysqlContext.Stage = models.StageSlaveWaitingForWorkersToProcessQueue
		for {
<<<<<<< HEAD
			if a.mysqlContext.RowsEstimate != 0 && a.mysqlContext.TotalRowsCopied == a.mysqlContext.RowsEstimate {
=======
			if a.mysqlContext.ReceQueries != 0 && a.mysqlContext.ReceQueries == a.mysqlContext.ExecQueries && a.mysqlContext.TotalRowsCopied == a.mysqlContext.RowsEstimate {
>>>>>>> 63e441e1
				a.logger.Printf("mysql.applier: Rows copy complete.number of rows:%d", a.mysqlContext.RowsEstimate)
				break
			}
			if a.shutdown {
				break
			}
			time.Sleep(time.Second)
		}
	}
	a.rowCopyComplete <- true
	atomic.StoreInt64(&a.rowCopyCompleteFlag, 1)
	a.mysqlContext.MarkRowCopyStartTime()

	var dbApplier *sql.DB
OUTER:
	for {
		select {
		case groupEntry := <-a.applyGrouDataEntrypQueue:
			{
				if len(groupEntry) == 0 {
					continue
				}
				/*if a.mysqlContext.MySQLServerUuid == binlogEntry.Coordinates.OSID {
					continue
				}*/

				for idx, binlogEntry := range groupEntry {
					dbApplier = a.dbs[idx%a.mysqlContext.ParallelWorkers]
					//go func(entry *binlog.BinlogEntry) {
					//a.wg.Add(1)
					if err := a.ApplyBinlogEvent(dbApplier, binlogEntry); err != nil {
						a.onError(TaskStateDead, err)
					}
					//a.wg.Done()
					//}(binlogEntry)
				}
				//a.wg.Wait() // Waiting for all goroutines to finish

				//a.logger.Debugf("mysql.applier: apply binlogEntry: %+v", groupEntry[len(groupEntry)-1].Coordinates.GNO)

				if !a.shutdown {
					a.mysqlContext.Gtid = fmt.Sprintf("%s:1-%d", groupEntry[len(groupEntry)-1].Coordinates.SID, groupEntry[len(groupEntry)-1].Coordinates.GNO)
				}
			}
		case groupTx := <-a.applyBinlogGroupTxQueue:
			{
				if len(groupTx) == 0 {
					continue
				}
				for idx, binlogTx := range groupTx {
					dbApplier = a.dbs[idx%a.mysqlContext.ParallelWorkers]
					go func(tx *binlog.BinlogTx) {
						a.wg.Add(1)
						if err := a.onApplyTxStructWithSuper(dbApplier, tx); err != nil {
							a.onError(TaskStateDead, err)
						}
						a.wg.Done()
					}(binlogTx)
				}
				a.wg.Wait() // Waiting for all goroutines to finish

				if !a.shutdown {
					a.lastAppliedBinlogTx = groupTx[len(groupTx)-1]
					a.mysqlContext.Gtid = fmt.Sprintf("%s:1-%d", a.lastAppliedBinlogTx.SID, a.lastAppliedBinlogTx.GNO)
				}
			}
		case <-a.shutdownCh:
			break OUTER
		default:
			time.Sleep(time.Second)
		}
	}
}

func (a *Applier) initNatSubClient() (err error) {
	natsAddr := fmt.Sprintf("nats://%s", a.mysqlContext.NatsAddr)
	sc, err := gonats.Connect(natsAddr)
	if err != nil {
		a.logger.Errorf("mysql.applier: Can't connect nats server %v. make sure a nats streaming server is running.%v", natsAddr, err)
		return err
	}
	a.logger.Debugf("mysql.applier: Connect nats server %v", natsAddr)
	a.natsConn = sc
	return nil
}

// Decode
func Decode(data []byte, vPtr interface{}) (err error) {
	msg, err := snappy.Decode(nil, data)
	if err != nil {
		return err
	}

	return gob.NewDecoder(bytes.NewBuffer(msg)).Decode(vPtr)
}

// initiateStreaming begins treaming of binary log events and registers listeners for such events
func (a *Applier) initiateStreaming() error {
	if a.mysqlContext.Gtid == "" {
		a.mysqlContext.MarkRowCopyStartTime()
		_, err := a.natsConn.Subscribe(fmt.Sprintf("%s_full", a.subject), func(m *gonats.Msg) {
			dumpData := &dumpEntry{}
			if err := Decode(m.Data, dumpData); err != nil {
				a.onError(TaskStateDead, err)
			}
			a.copyRowsQueue <- dumpData
			a.mysqlContext.Stage = models.StageSlaveWaitingForWorkersToProcessQueue
			if err := a.natsConn.Publish(m.Reply, nil); err != nil {
				a.onError(TaskStateDead, err)
			}
			atomic.AddInt64(&a.mysqlContext.ReceQueries, 1)
		})
		if err != nil {
			return err
		}
		/*if err := sub.SetPendingLimits(a.mysqlContext.MsgsLimit, a.mysqlContext.BytesLimit); err != nil {
			return err
		}*/
	}

	if a.mysqlContext.ApproveHeterogeneous {
		_, err := a.natsConn.Subscribe(fmt.Sprintf("%s_incr_hete", a.subject), func(m *gonats.Msg) {
			var binlogEntry *binlog.BinlogEntry
			if err := Decode(m.Data, &binlogEntry); err != nil {
				a.onError(TaskStateDead, err)
			}
<<<<<<< HEAD
			//a.logger.Debugf("mysql.applier: received binlogEntry GNO: %+v,LastCommitted:%+v", binlogEntry.Coordinates.GNO,binlogEntry.Coordinates.LastCommitted)
=======
			a.logger.Debugf("mysql.applier: received binlogEntry GNO: %+v,LastCommitted:%+v", binlogEntry.Coordinates.GNO, binlogEntry.Coordinates.LastCommitted)
>>>>>>> 63e441e1
			//for _, entry := range binlogEntry {
			a.applyDataEntryQueue <- binlogEntry
			a.currentCoordinates.RetrievedGtidSet = fmt.Sprintf("%s:%d", binlogEntry.Coordinates.SID, binlogEntry.Coordinates.GNO)
			//}
			a.mysqlContext.Stage = models.StageWaitingForMasterToSendEvent
			atomic.AddInt64(&a.mysqlContext.DeltaEstimate, 1)

			if err := a.natsConn.Publish(m.Reply, nil); err != nil {
				a.onError(TaskStateDead, err)
			}
		})
		if err != nil {
			return err
		}

		go func() {
			var lastCommitted int64
			//timeout := time.After(100 * time.Millisecond)
			groupEntry := []*binlog.BinlogEntry{}
		OUTER:
			for {
				select {
				case binlogEntry := <-a.applyDataEntryQueue:
					if nil == binlogEntry {
						continue
					}
					/*if a.mysqlContext.MySQLServerUuid == binlogTx.SID {
						continue
					}*/
					if a.mysqlContext.ParallelWorkers <= 1 {
						if err := a.ApplyBinlogEvent(a.dbs[0], binlogEntry); err != nil {
							a.onError(TaskStateDead, err)
							break OUTER
						}
					} else {
						if binlogEntry.Coordinates.LastCommitted == lastCommitted {
							groupEntry = append(groupEntry, binlogEntry)
						} else {
							if len(groupEntry) != 0 {
								a.applyGrouDataEntrypQueue <- groupEntry
								groupEntry = []*binlog.BinlogEntry{}
							}
							groupEntry = append(groupEntry, binlogEntry)
						}
						lastCommitted = binlogEntry.Coordinates.LastCommitted
					}
				case <-time.After(100 * time.Millisecond):
					if len(groupEntry) != 0 {
						a.applyGrouDataEntrypQueue <- groupEntry
						groupEntry = []*binlog.BinlogEntry{}
					}
				case <-a.shutdownCh:
					break OUTER
				}
			}
		}()
	} else {
		_, err := a.natsConn.Subscribe(fmt.Sprintf("%s_incr", a.subject), func(m *gonats.Msg) {
			var binlogTx []*binlog.BinlogTx
			if err := Decode(m.Data, &binlogTx); err != nil {
				a.onError(TaskStateDead, err)
			}
			for _, tx := range binlogTx {
				a.applyBinlogTxQueue <- tx
			}
			if err := a.natsConn.Publish(m.Reply, nil); err != nil {
				a.onError(TaskStateDead, err)
			}
		})
		if err != nil {
			return err
		}
		/*if err := sub.SetPendingLimits(a.mysqlContext.MsgsLimit, a.mysqlContext.BytesLimit); err != nil {
			return err
		}*/
	}

	go func() {
		var lastCommitted int64
		var err error
		//timeout := time.After(100 * time.Millisecond)
		groupTx := []*binlog.BinlogTx{}
	OUTER:
		for {
			select {
			case binlogTx := <-a.applyBinlogTxQueue:
				if nil == binlogTx {
					continue
				}
				if a.mysqlContext.MySQLServerUuid == binlogTx.SID {
					continue
				}
				if a.mysqlContext.ParallelWorkers <= 1 {
					if err = a.onApplyTxStructWithSuper(a.dbs[0], binlogTx); err != nil {
						a.onError(TaskStateDead, err)
						break OUTER
					}

					if !a.shutdown {
						a.lastAppliedBinlogTx = binlogTx
						a.mysqlContext.Gtid = fmt.Sprintf("%s:1-%d", a.lastAppliedBinlogTx.SID, a.lastAppliedBinlogTx.GNO)
					}
				} else {
					if binlogTx.LastCommitted == lastCommitted {
						groupTx = append(groupTx, binlogTx)
					} else {
						if len(groupTx) != 0 {
							a.applyBinlogGroupTxQueue <- groupTx
							groupTx = []*binlog.BinlogTx{}
						}
						groupTx = append(groupTx, binlogTx)
					}
					lastCommitted = binlogTx.LastCommitted
				}
			case <-time.After(100 * time.Millisecond):
				if len(groupTx) != 0 {
					a.applyBinlogGroupTxQueue <- groupTx
					groupTx = []*binlog.BinlogTx{}
				}
			case <-a.shutdownCh:
				break OUTER
			}
		}
	}()

	return nil
}

func (a *Applier) initDBConnections() (err error) {
	applierUri := a.mysqlContext.ConnectionConfig.GetDBUri()
	if a.dbs, err = sql.CreateDBs(applierUri, a.mysqlContext.ParallelWorkers); err != nil {
		return err
	}
	if a.db, err = sql.CreateDB(applierUri); err != nil {
<<<<<<< HEAD
		return err
	}
	a.db.SetMaxOpenConns(10)
	if err := a.validateConnection(a.db); err != nil {
		return err
	}
	if err := a.validateServerUUID(); err != nil {
		return err
	}
=======
		return err
	}
	a.db.SetMaxOpenConns(10)
	if err := a.validateConnection(a.db); err != nil {
		return err
	}
	if err := a.validateServerUUID(); err != nil {
		return err
	}
>>>>>>> 63e441e1
	/*if err := a.validateTableForeignKeys(); err != nil {
		return err
	}*/
	if err := a.validateGrants(); err != nil {
		a.logger.Errorf("mysql.applier: Unexpected error on validateGrants, got %v", err)
		return err
	}
	if err := a.validateAndReadTimeZone(); err != nil {
		return err
	}
	if a.mysqlContext.ApproveHeterogeneous {
		if err := a.createTableGtidExecuted(); err != nil {
			return err
		}
	}
	/*if err := a.readCurrentBinlogCoordinates(); err != nil {
		return err
	}*/
	/*if err := a.readTableColumns(); err != nil {
		return err
	}*/
	a.logger.Printf("mysql.applier: Initiated on %s:%d, version %+v", a.mysqlContext.ConnectionConfig.Host, a.mysqlContext.ConnectionConfig.Port, a.mysqlContext.MySQLVersion)
	return nil
}

func (a *Applier) validateServerUUID() error {
	query := `SELECT @@SERVER_UUID`
	if err := a.db.QueryRow(query).Scan(&a.mysqlContext.MySQLServerUuid); err != nil {
		return err
	}
	return nil
}

// validateConnection issues a simple can-connect to MySQL
func (a *Applier) validateConnection(db *gosql.DB) error {
	query := `select @@global.version`
	if err := db.QueryRow(query).Scan(&a.mysqlContext.MySQLVersion); err != nil {
		return err
	}
	// Match the version string (from SELECT VERSION()).
	if strings.HasPrefix(a.mysqlContext.MySQLVersion, "5.6") {
		a.mysqlContext.ParallelWorkers = 1
	}
	a.logger.Debugf("mysql.applier: Connection validated on %s:%d", a.mysqlContext.ConnectionConfig.Host, a.mysqlContext.ConnectionConfig.Port)
	return nil
}

// validateGrants verifies the user by which we're executing has necessary grants
// to do its thang.
func (a *Applier) validateGrants() error {
	query := `show grants for current_user()`
	foundAll := false
	foundSuper := false
	foundDBAll := false

	err := sql.QueryRowsMap(a.db, query, func(rowMap sql.RowMap) error {
		for _, grantData := range rowMap {
			grant := grantData.String
			if strings.Contains(grant, `GRANT ALL PRIVILEGES ON`) {
				foundAll = true
			}
			if strings.Contains(grant, `SUPER`) && strings.Contains(grant, ` ON *.*`) {
				foundSuper = true
			}
			if strings.Contains(grant, "GRANT ALL PRIVILEGES ON `actiontech_udup`.`gtid_executed`") {
				foundDBAll = true
			}
			if base.StringContainsAll(grant, `ALTER`, `CREATE`, `DELETE`, `DROP`, `INDEX`, `INSERT`, `LOCK TABLES`, `SELECT`, `TRIGGER`, `UPDATE`, ` ON`) {
				foundDBAll = true
			}
		}
		return nil
	})
	if err != nil {
		return err
	}
	a.mysqlContext.HasSuperPrivilege = foundSuper

	if foundAll {
		a.logger.Printf("mysql.applier: User has ALL privileges")
		return nil
	}
	if foundSuper {
		a.logger.Printf("mysql.applier: User has SUPER privileges")
		return nil
	}
	if foundDBAll {
		a.logger.Printf("User has ALL privileges on *.*")
		return nil
	}
	a.logger.Debugf("mysql.applier: Privileges: super: %t, ALL on *.*: %t", foundSuper, foundAll)
	//return fmt.Errorf("user has insufficient privileges for applier. Needed: SUPER|ALL on *.*")
	return nil
}

// validateTableForeignKeys checks that binary log foreign_key_checks is set.
func (a *Applier) validateTableForeignKeys() error {
	query := `select @@global.foreign_key_checks`
	var foreignKeyChecks bool
	if err := a.db.QueryRow(query).Scan(&foreignKeyChecks); err != nil {
		return err
	}

	if !foreignKeyChecks {
		a.logger.Printf("mysql.applier: foreign_key_checks validated on %s:%d", a.mysqlContext.ConnectionConfig.Host, a.mysqlContext.ConnectionConfig.Port)
		return nil
	}

	//SET @@global.foreign_key_checks = 0;
	return fmt.Errorf("%s:%d must have foreign_key_checks disabled for executing", a.mysqlContext.ConnectionConfig.Host, a.mysqlContext.ConnectionConfig.Port)
}

// validateAndReadTimeZone potentially reads server time-zone
func (a *Applier) validateAndReadTimeZone() error {
	query := `select @@global.time_zone`
	if err := a.db.QueryRow(query).Scan(&a.mysqlContext.TimeZone); err != nil {
		return err
	}

	a.logger.Printf("mysql.applier: Will use time_zone='%s' on applier", a.mysqlContext.TimeZone)
	return nil
}

func (a *Applier) createTableGtidExecuted() error {
	query := fmt.Sprintf(`
			CREATE DATABASE IF NOT EXISTS actiontech_udup;
			CREATE TABLE IF NOT EXISTS actiontech_udup.gtid_executed (
  				source_uuid char(36) NOT NULL COMMENT 'uuid of the source where the transaction was originally executed.',
  				interval_gtid text NOT NULL COMMENT 'number of interval.'
			)
		`)
	if _, err := sql.ExecNoPrepare(a.db, query); err != nil {
		return err
	}
	return nil
}

// readTableColumns reads table columns on applier
func (a *Applier) readTableColumns() (err error) {
	a.logger.Printf("mysql.applier: Examining table structure on applier")
	for _, doDb := range a.mysqlContext.ReplicateDoDb {
		for _, doTb := range doDb.Tables {
			doTb.OriginalTableColumnsOnApplier, err = base.GetTableColumns(a.db, doDb.TableSchema, doTb.TableName)
			if err != nil {
				a.logger.Errorf("mysql.applier: Unexpected error on readTableColumns, got %v", err)
				return err
			}
		}
	}
	return nil
}

// showTableStatus returns the output of `show table status like '...'` command
/*func (a *Applier) showTableStatus(tableName string) (rowMap sql.RowMap) {
	rowMap = nil
	query := fmt.Sprintf(`show table status from %s like '%s'`, sql.EscapeName(a.mysqlContext.DatabaseName), tableName)
	sql.QueryRowsMap(a.db, query, func(m sql.RowMap) error {
		rowMap = m
		return nil
	})
	return rowMap
}*/

// CalculateNextIterationRangeEndValues reads the next-iteration-range-end unique key values,
// which will be used for copying the next chunk of rows. Ir returns "false" if there is
// no further chunk to work through, i.e. we're past the last chunk and are done with
// itrating the range (and this done with copying row chunks)
/*func (a *Applier) CalculateNextIterationRangeEndValues() (hasFurtherRange bool, err error) {
	a.mysqlContext.MigrationIterationRangeMinValues = a.mysqlContext.MigrationIterationRangeMaxValues
	if a.mysqlContext.MigrationIterationRangeMinValues == nil {
		a.mysqlContext.MigrationIterationRangeMinValues = a.mysqlContext.MigrationRangeMinValues
	}
	query, explodedArgs, err := sql.BuildUniqueKeyRangeEndPreparedQuery(
		a.mysqlContext.DatabaseName,
		a.mysqlContext.OriginalTableName,
		&a.mysqlContext.UniqueKey.Columns,
		a.mysqlContext.MigrationIterationRangeMinValues.AbstractValues(),
		a.mysqlContext.MigrationRangeMaxValues.AbstractValues(),
		atomic.LoadInt64(&a.mysqlContext.ChunkSize),
		a.mysqlContext.GetIteration() == 0,
		fmt.Sprintf("iteration:%d", a.mysqlContext.GetIteration()),
	)
	if err != nil {
		return hasFurtherRange, err
	}
	rows, err := a.db.Query(query, explodedArgs...)
	if err != nil {
		return hasFurtherRange, err
	}
	iterationRangeMaxValues := sql.NewColumnValues(a.mysqlContext.UniqueKey.Len())
	for rows.Next() {
		if err = rows.Scan(iterationRangeMaxValues.ValuesPointers...); err != nil {
			return hasFurtherRange, err
		}
		hasFurtherRange = true
	}
	if !hasFurtherRange {
		a.logger.Debugf("mysql.applier: Iteration complete: no further range to iterate")
		return hasFurtherRange, nil
	}
	a.mysqlContext.MigrationIterationRangeMaxValues = iterationRangeMaxValues
	return hasFurtherRange, nil
}

// ApplyIterationInsertQuery issues a chunk-INSERT query on the ghost table. It is where
// data actually gets copied from original table.
func (a *Applier) ApplyIterationInsertQuery() (chunkSize int64, rowsAffected int64, duration time.Duration, err error) {
	startTime := time.Now()
	chunkSize = atomic.LoadInt64(&a.mysqlContext.ChunkSize)

	query, explodedArgs, err := sql.BuildRangeInsertPreparedQuery(
		a.mysqlContext.DatabaseName,
		a.mysqlContext.OriginalTableName,
		a.mysqlContext.OriginalTableName, //GetGhostTableName()
		a.mysqlContext.SharedColumns.Names(),
		a.mysqlContext.MappedSharedColumns.Names(),
		a.mysqlContext.UniqueKey.Name,
		&a.mysqlContext.UniqueKey.Columns,
		a.mysqlContext.MigrationIterationRangeMinValues.AbstractValues(),
		a.mysqlContext.MigrationIterationRangeMaxValues.AbstractValues(),
		a.mysqlContext.GetIteration() == 0,
		a.mysqlContext.IsTransactionalTable(),
	)
	if err != nil {
		return chunkSize, rowsAffected, duration, err
	}

	sqlResult, err := func() (gosql.Result, error) {
		tx, err := a.db.Begin()
		if err != nil {
			return nil, err
		}
		sessionQuery := fmt.Sprintf(`SET
			SESSION time_zone = '%s',
			sql_mode = CONCAT(@@session.sql_mode, ',STRICT_ALL_TABLES')
			`, a.mysqlContext.ApplierTimeZone)
		if _, err := tx.Exec(sessionQuery); err != nil {
			return nil, err
		}
		result, err := tx.Exec(query, explodedArgs...)
		if err != nil {
			return nil, err
		}
		if err := tx.Commit(); err != nil {
			return nil, err
		}
		return result, nil
	}()

	if err != nil {
		return chunkSize, rowsAffected, duration, err
	}
	rowsAffected, _ = sqlResult.RowsAffected()
	duration = time.Since(startTime)
	a.logger.Printf(
		"[DEBUG] mysql.applier: Issued INSERT on range: [%s]..[%s]; iteration: %d; chunk-size: %d",
		a.mysqlContext.MigrationIterationRangeMinValues,
		a.mysqlContext.MigrationIterationRangeMaxValues,
		a.mysqlContext.GetIteration(),
		chunkSize)
	return chunkSize, rowsAffected, duration, nil
}*/

// LockOriginalTable places a write lock on the original table
func (a *Applier) LockOriginalTable() error {
	for _, doDb := range a.mysqlContext.ReplicateDoDb {
		for _, doTb := range doDb.Tables {
			query := fmt.Sprintf(`lock tables %s.%s write`,
				sql.EscapeName(doDb.TableSchema),
				sql.EscapeName(doTb.TableName),
			)
			a.logger.Printf("mysql.applier: Locking %s.%s",
				sql.EscapeName(doDb.TableSchema),
				sql.EscapeName(doTb.TableName),
			)
			a.mysqlContext.LockTablesStartTime = time.Now()
			if _, err := sql.ExecNoPrepare(a.db, query); err != nil {
				return err
			}
		}
	}

	a.logger.Printf("mysql.applier: Table locked")
	return nil
}

// UnlockTables makes tea. No wait, it unlocks tables.
func (a *Applier) UnlockTables() error {
	query := `unlock tables`
	a.logger.Printf("Unlocking tables")
	if _, err := sql.ExecNoPrepare(a.db, query); err != nil {
		return err
	}
	a.logger.Printf("Tables unlocked")
	return nil
}

// GetSessionLockName returns a name for the special hint session voluntary lock
func (a *Applier) GetSessionLockName(sessionId int64) string {
	return fmt.Sprintf("udup.%d.lock", sessionId)
}

// ExpectUsedLock expects the special hint voluntary lock to exist on given session
func (a *Applier) ExpectUsedLock(sessionId int64) error {
	var result int64
	query := `select is_used_lock(?)`
	lockName := a.GetSessionLockName(sessionId)
	a.logger.Printf("mysql.applier: Checking session lock: %s", lockName)
	if err := a.db.QueryRow(query, lockName).Scan(&result); err != nil || result != sessionId {
		return fmt.Errorf("Session lock %s expected to be found but wasn't", lockName)
	}
	return nil
}

// ExpectProcess expects a process to show up in `SHOW PROCESSLIST` that has given characteristics
func (a *Applier) ExpectProcess(sessionId int64, stateHint, infoHint string) error {
	found := false
	query := `
		select id
			from information_schema.processlist
			where
				id != connection_id()
				and ? in (0, id)
				and state like concat('%', ?, '%')
				and info  like concat('%', ?, '%')
	`
	err := sql.QueryRowsMap(a.db, query, func(m sql.RowMap) error {
		found = true
		return nil
	}, sessionId, stateHint, infoHint)
	if err != nil {
		return err
	}
	if !found {
		return fmt.Errorf("Cannot find process. Hints: %s, %s", stateHint, infoHint)
	}
	return nil
}

// CreateAtomicCutOverSentryTable
/*func (a *Applier) CreateAtomicCutOverSentryTable() error {
	//DropAtomicCutOverSentryTableIfExists
	tableName := a.mysqlContext.OriginalTableName

	query := fmt.Sprintf(`create table %s.%s (
			id int auto_increment primary key
		) engine=%s comment='%s'
		`,
		sql.EscapeName(a.mysqlContext.DatabaseName),
		sql.EscapeName(tableName),
		a.mysqlContext.TableEngine,
		atomicCutOverMagicHint,
	)
	a.logger.Printf("mysql.applier: Creating magic cut-over table %s.%s",
		sql.EscapeName(a.mysqlContext.DatabaseName),
		sql.EscapeName(tableName),
	)
	if _, err := sql.ExecNoPrepare(a.db, query); err != nil {
		return err
	}
	a.logger.Printf("mysql.applier: Magic cut-over table created")

	return nil
}*/

// AtomicCutOverMagicLock
/*func (a *Applier) AtomicCutOverMagicLock(sessionIdChan chan int64, tableLocked chan<- error, okToUnlockTable <-chan bool, tableUnlocked chan<- error) error {
tx, err := a.db.Begin()
if err != nil {
	tableLocked <- err
	return err
}
defer func() {
	sessionIdChan <- -1
	tableLocked <- fmt.Errorf("Unexpected error in AtomicCutOverMagicLock(), injected to release blocking channel reads")
	tableUnlocked <- fmt.Errorf("Unexpected error in AtomicCutOverMagicLock(), injected to release blocking channel reads")
	tx.Rollback()
}()

var sessionId int64
if err := tx.QueryRow(`select connection_id()`).Scan(&sessionId); err != nil {
	tableLocked <- err
	return err
}
sessionIdChan <- sessionId

lockResult := 0
query := `select get_lock(?, 0)`
lockName := a.GetSessionLockName(sessionId)
a.logger.Printf("mysql.applier: Grabbing voluntary lock: %s", lockName)
if err := tx.QueryRow(query, lockName).Scan(&lockResult); err != nil || lockResult != 1 {
	err := fmt.Errorf("Unable to acquire lock %s", lockName)
	tableLocked <- err
	return err
}

tableLockTimeoutSeconds := a.mysqlContext.CutOverLockTimeoutSeconds * 2
a.logger.Printf("mysql.applier: Setting LOCK timeout as %d seconds", tableLockTimeoutSeconds)
query = fmt.Sprintf(`set session lock_wait_timeout:=%d`, tableLockTimeoutSeconds)
if _, err := tx.Exec(query); err != nil {
	tableLocked <- err
	return err
}

*/ /*if err := a.CreateAtomicCutOverSentryTable(); err != nil {
	tableLocked <- err
	return err
}*/ /*

	query = fmt.Sprintf(`lock tables %s.%s write`,
		sql.EscapeName(a.mysqlContext.DatabaseName),
		sql.EscapeName(a.mysqlContext.OriginalTableName),
	)
	a.logger.Printf("mysql.applier: Locking %s.%s",
		sql.EscapeName(a.mysqlContext.DatabaseName),
		sql.EscapeName(a.mysqlContext.OriginalTableName),
	)
	a.mysqlContext.LockTablesStartTime = time.Now()
	if _, err := tx.Exec(query); err != nil {
		tableLocked <- err
		return err
	}
	a.logger.Printf("mysql.applier: Tables locked")
	tableLocked <- nil // No error.

	// From this point on, we are committed to UNLOCK TABLES. No matter what happens,
	// the UNLOCK must execute (or, alternatively, this connection dies, which gets the same impact)

	// The cut-over phase will proceed to apply remaining backlog onto ghost table,
	// and issue RENAME. We wait here until told to proceed.
	<-okToUnlockTable
	a.logger.Printf("mysql.applier: Will now proceed to drop magic table and unlock tables")

	// Tables still locked
	a.logger.Printf("mysql.applier: Releasing lock from %s.%s",
		sql.EscapeName(a.mysqlContext.DatabaseName),
		sql.EscapeName(a.mysqlContext.OriginalTableName),
	)
	query = `unlock tables`
	if _, err := tx.Exec(query); err != nil {
		tableUnlocked <- err
		return err
	}
	a.logger.Printf("mysql.applier: Tables unlocked")
	tableUnlocked <- nil
	return nil
}

// AtomicCutoverRename
func (a *Applier) AtomicCutoverRename(sessionIdChan chan int64, tablesRenamed chan<- error) error {
	tx, err := a.db.Begin()
	if err != nil {
		return err
	}
	defer func() {
		tx.Rollback()
		sessionIdChan <- -1
		tablesRenamed <- fmt.Errorf("Unexpected error in AtomicCutoverRename(), injected to release blocking channel reads")
	}()
	var sessionId int64
	if err := tx.QueryRow(`select connection_id()`).Scan(&sessionId); err != nil {
		return err
	}
	sessionIdChan <- sessionId

	a.logger.Printf("mysql.applier: Setting RENAME timeout as %d seconds", a.mysqlContext.CutOverLockTimeoutSeconds)
	query := fmt.Sprintf(`set session lock_wait_timeout:=%d`, a.mysqlContext.CutOverLockTimeoutSeconds)
	if _, err := tx.Exec(query); err != nil {
		return err
	}

	query = fmt.Sprintf(`rename table %s.%s to %s.%s, %s.%s to %s.%s`,
		sql.EscapeName(a.mysqlContext.DatabaseName),
		sql.EscapeName(a.mysqlContext.OriginalTableName),
*/ /*sql.EscapeName(a.mysqlContext.DatabaseName),
sql.EscapeName(a.mysqlContext.GetOldTableName()),
sql.EscapeName(a.mysqlContext.DatabaseName),
sql.EscapeName(a.mysqlContext.GetGhostTableName()),*/ /*
		sql.EscapeName(a.mysqlContext.DatabaseName),
		sql.EscapeName(a.mysqlContext.OriginalTableName),
	)
	a.logger.Printf("mysql.applier: Issuing and expecting this to block: %s", query)
	if _, err := tx.Exec(query); err != nil {
		tablesRenamed <- err
		return err
	}
	tablesRenamed <- nil
	a.logger.Printf("mysql.applier: Tables renamed")
	return nil
}*/

func (a *Applier) ShowStatusVariable(variableName string) (result int64, err error) {
	query := fmt.Sprintf(`show global status like '%s'`, variableName)
	if err := a.db.QueryRow(query).Scan(&variableName, &result); err != nil {
		return 0, err
	}
	return result, nil
}

// getCandidateUniqueKeys investigates a table and returns the list of unique keys
// candidate for chunking
func (a *Applier) getCandidateUniqueKeys(databaseName, tableName string) (uniqueKeys [](*umconf.UniqueKey), err error) {
	query := `
    SELECT
      COLUMNS.TABLE_SCHEMA,
      COLUMNS.TABLE_NAME,
      COLUMNS.COLUMN_NAME,
      UNIQUES.INDEX_NAME,
      UNIQUES.COLUMN_NAMES,
      UNIQUES.COUNT_COLUMN_IN_INDEX,
      COLUMNS.DATA_TYPE,
      COLUMNS.CHARACTER_SET_NAME,
			LOCATE('auto_increment', EXTRA) > 0 as is_auto_increment,
      has_nullable
    FROM INFORMATION_SCHEMA.COLUMNS INNER JOIN (
      SELECT
        TABLE_SCHEMA,
        TABLE_NAME,
        INDEX_NAME,
        COUNT(*) AS COUNT_COLUMN_IN_INDEX,
        GROUP_CONCAT(COLUMN_NAME ORDER BY SEQ_IN_INDEX ASC) AS COLUMN_NAMES,
        SUBSTRING_INDEX(GROUP_CONCAT(COLUMN_NAME ORDER BY SEQ_IN_INDEX ASC), ',', 1) AS FIRST_COLUMN_NAME,
        SUM(NULLABLE='YES') > 0 AS has_nullable
      FROM INFORMATION_SCHEMA.STATISTICS
      WHERE
				NON_UNIQUE=0
				AND TABLE_SCHEMA = ?
      	AND TABLE_NAME = ?
      GROUP BY TABLE_SCHEMA, TABLE_NAME, INDEX_NAME
    ) AS UNIQUES
    ON (
      COLUMNS.TABLE_SCHEMA = UNIQUES.TABLE_SCHEMA AND
      COLUMNS.TABLE_NAME = UNIQUES.TABLE_NAME AND
      COLUMNS.COLUMN_NAME = UNIQUES.FIRST_COLUMN_NAME
    )
    WHERE
      COLUMNS.TABLE_SCHEMA = ?
      AND COLUMNS.TABLE_NAME = ?
    ORDER BY
      COLUMNS.TABLE_SCHEMA, COLUMNS.TABLE_NAME,
      CASE UNIQUES.INDEX_NAME
        WHEN 'PRIMARY' THEN 0
        ELSE 1
      END,
      CASE has_nullable
        WHEN 0 THEN 0
        ELSE 1
      END,
      CASE IFNULL(CHARACTER_SET_NAME, '')
          WHEN '' THEN 0
          ELSE 1
      END,
      CASE DATA_TYPE
        WHEN 'tinyint' THEN 0
        WHEN 'smallint' THEN 1
        WHEN 'int' THEN 2
        WHEN 'bigint' THEN 3
        ELSE 100
      END,
      COUNT_COLUMN_IN_INDEX
  `
	err = sql.QueryRowsMap(a.db, query, func(m sql.RowMap) error {
		uniqueKey := &umconf.UniqueKey{
			Name:            m.GetString("INDEX_NAME"),
			Columns:         *umconf.ParseColumnList(m.GetString("COLUMN_NAMES")),
			HasNullable:     m.GetBool("has_nullable"),
			IsAutoIncrement: m.GetBool("is_auto_increment"),
		}
		uniqueKeys = append(uniqueKeys, uniqueKey)
		return nil
	}, databaseName, tableName, databaseName, tableName)
	if err != nil {
		return uniqueKeys, err
	}
	//a.logger.Debugf("mysql.applier: potential unique keys in %+v.%+v: %+v", databaseName, tableName, uniqueKeys)
	return uniqueKeys, nil
}

func (a *Applier) InspectTableColumnsAndUniqueKeys(databaseName, tableName string) (columns *umconf.ColumnList, uniqueKeys [](*umconf.UniqueKey), err error) {
	uniqueKeys, err = a.getCandidateUniqueKeys(databaseName, tableName)
	if err != nil {
		return columns, uniqueKeys, err
	}
	/*if len(uniqueKeys) == 0 {
		return columns, uniqueKeys, fmt.Errorf("No PRIMARY nor UNIQUE key found in table! Bailing out")
	}*/
	columns, err = base.GetTableColumns(a.db, databaseName, tableName)
	if err != nil {
		return columns, uniqueKeys, err
	}
	t := &config.Table{
		TableName:            tableName,
		OriginalTableColumns: columns,
	}
	if err := base.InspectTables(a.db, databaseName, t, a.mysqlContext.TimeZone); err != nil {
		return columns, uniqueKeys, err
	}
	columns = t.OriginalTableColumns
	uniqueKeys = t.OriginalTableUniqueKeys

	return columns, uniqueKeys, nil
}

// getSharedColumns returns the intersection of two lists of columns in same order as the first list
func (a *Applier) getSharedColumns(originalColumns, columns *umconf.ColumnList, columnRenameMap map[string]string) (*umconf.ColumnList, *umconf.ColumnList) {
	columnsInGhost := make(map[string]bool)
	for _, column := range columns.Names() {
		columnsInGhost[column] = true
	}
	sharedColumnNames := []string{}
	for _, originalColumn := range originalColumns.Names() {
		isSharedColumn := false
		if columnsInGhost[originalColumn] || columnsInGhost[columnRenameMap[originalColumn]] {
			isSharedColumn = true
		}
		/*if a.mysqlContext.DroppedColumnsMap[originalColumn] {
			isSharedColumn = false
		}*/
		if isSharedColumn {
			sharedColumnNames = append(sharedColumnNames, originalColumn)
		}
	}
	mappedSharedColumnNames := []string{}
	for _, columnName := range sharedColumnNames {
		if mapped, ok := columnRenameMap[columnName]; ok {
			mappedSharedColumnNames = append(mappedSharedColumnNames, mapped)
		} else {
			mappedSharedColumnNames = append(mappedSharedColumnNames, columnName)
		}
	}
	return umconf.NewColumnList(sharedColumnNames), umconf.NewColumnList(mappedSharedColumnNames)
}

// buildDMLEventQuery creates a query to operate on the ghost table, based on an intercepted binlog
// event entry on the original table.
func (a *Applier) buildDMLEventQuery(dmlEvent binlog.DataEvent) (query string, args []interface{}, rowsDelta int64, err error) {
	/*var destTableColumns *umconf.ColumnList
	if len(a.mysqlContext.ReplicateDoDb) ==0 {
		tableColumns, _, err := a.InspectTableColumnsAndUniqueKeys(dmlEvent.DatabaseName, dmlEvent.TableName)
		if err != nil {
			return "", args, 0, err
		}
		tb:=&config.Table{
			TableSchema:dmlEvent.DatabaseName,
			TableName:dmlEvent.TableName,
			OriginalTableColumns:tableColumns,
		}
		db:= &config.DataSource{
			TableSchema:dmlEvent.DatabaseName,
			Tables:[]*config.Table{tb},
		}
		a.mysqlContext.ReplicateDoDb = append(a.mysqlContext.ReplicateDoDb,db)
	}else{
	L:
		for _,db:=range a.mysqlContext.ReplicateDoDb{
			if db.TableSchema != dmlEvent.DatabaseName {
				continue
			}
			for _,tb:=range db.Tables {
				if tb.TableName == dmlEvent.TableName && tb.OriginalTableColumns!=nil{
					break L
				}
			}
			tableColumns, _, err := a.InspectTableColumnsAndUniqueKeys(dmlEvent.DatabaseName, dmlEvent.TableName)
			if err != nil {
				return "", args, 0, err
			}
			tb:=&config.Table{
				TableSchema:dmlEvent.DatabaseName,
				TableName:dmlEvent.TableName,
				OriginalTableColumns:tableColumns,
			}
			db.Tables = append(db.Tables,tb)
		}
	}
	for _,db:=range a.mysqlContext.ReplicateDoDb{
		if db.TableSchema == dmlEvent.DatabaseName {
			for _,tb:=range db.Tables {
				if tb.TableName == dmlEvent.TableName {
					destTableColumns = tb.OriginalTableColumns
				}
			}
		}
	}
	if destTableColumns ==nil{
		destTableColumns, _, err = a.InspectTableColumnsAndUniqueKeys(dmlEvent.DatabaseName, dmlEvent.TableName)
		if err != nil {
			return "", args, 0, err
		}
	}*/

	tableColumns, err := base.GetTableColumns(a.db, dmlEvent.DatabaseName, dmlEvent.TableName)
	switch dmlEvent.DML {
	case binlog.DeleteDML:
		{
			query, uniqueKeyArgs, err := sql.BuildDMLDeleteQuery(dmlEvent.DatabaseName, dmlEvent.TableName, tableColumns, dmlEvent.WhereColumnValues.GetAbstractValues())
			return query, uniqueKeyArgs, -1, err
		}
	case binlog.InsertDML:
		{
			//query, sharedArgs,err := sql.BuildDMLInsertQuery(dmlEvent.DatabaseName, dmlEvent.TableName,dmlEvent.ColumnCount,dmlEvent.NewColumnValues)
			query, sharedArgs, err := sql.BuildDMLInsertQuery(dmlEvent.DatabaseName, dmlEvent.TableName, tableColumns, tableColumns, tableColumns, dmlEvent.NewColumnValues)
			return query, sharedArgs, 1, err
		}
	case binlog.UpdateDML:
		{
			query, sharedArgs, uniqueKeyArgs, err := sql.BuildDMLUpdateQuery(dmlEvent.DatabaseName, dmlEvent.TableName, tableColumns, tableColumns, tableColumns, tableColumns, dmlEvent.NewColumnValues[0].GetAbstractValues(), dmlEvent.WhereColumnValues.GetAbstractValues())
			args = append(args, sharedArgs...)
			args = append(args, uniqueKeyArgs...)
			return query, args, 0, err
		}
	}
	return "", args, 0, fmt.Errorf("Unknown dml event type: %+v", dmlEvent.DML)
}

// ApplyEventQueries applies multiple DML queries onto the dest table
func (a *Applier) ApplyBinlogEvent(dbApplier *sql.DB, binlogEntry *binlog.BinlogEntry) error {
	var totalDelta int64

	interval, err := base.SelectGtidExecuted(dbApplier.Db, binlogEntry.Coordinates.SID, binlogEntry.Coordinates.GNO)
	if err != nil {
		return err
	}
	if interval == "" {
		return nil
	}

	dbApplier.DbMutex.Lock()
	tx, err := dbApplier.Db.Begin()
	if err != nil {
		return err
	}
	defer func() {
		if err := tx.Commit(); err != nil {
			a.onError(TaskStateDead, err)
		}
		if !a.shutdown {
			a.currentCoordinates.RelayMasterLogFile = binlogEntry.Coordinates.LogFile
			a.currentCoordinates.ReadMasterLogPos = binlogEntry.Coordinates.LogPos
			a.currentCoordinates.ExecutedGtidSet = fmt.Sprintf("%s:%d", binlogEntry.Coordinates.SID, binlogEntry.Coordinates.GNO)
			a.mysqlContext.Gtid = fmt.Sprintf("%s:1-%d", binlogEntry.Coordinates.SID, binlogEntry.Coordinates.GNO)
		}
		dbApplier.DbMutex.Unlock()
	}()
	sessionQuery := `SET @@session.foreign_key_checks = 0`
	if _, err := tx.Exec(sessionQuery); err != nil {
		return err
	}
	/*sessionQuery = `SET
			SESSION time_zone = '+00:00',
			sql_mode = CONCAT(@@session.sql_mode, ',STRICT_ALL_TABLES')
			`
	if _, err := tx.Exec(sessionQuery); err != nil {
		return err
	}*/
	for _, event := range binlogEntry.Events {
		if event.DatabaseName != "" {
			_, err := tx.Exec(fmt.Sprintf("USE %s", event.DatabaseName))
			if err != nil {
				if !sql.IgnoreError(err) {
					a.logger.Errorf("mysql.applier: Exec sql error: %v", err)
					return err
				} else {
					a.logger.Warnf("mysql.applier: Ignore error: %v", err)
				}
			}
		}
		switch event.DML {
		case binlog.NotDML:
			_, err := tx.Exec(event.Query)
			if err != nil {
				if !sql.IgnoreError(err) {
					a.logger.Errorf("mysql.applier: Exec sql error: %v", err)
					return err
				} else {
					a.logger.Warnf("mysql.applier: Ignore error: %v", err)
				}
			}
			/*for _,db:=range a.mysqlContext.ReplicateDoDb{
				for _,tb:=range db.Tables {
					tableColumns, _, err := a.InspectTableColumnsAndUniqueKeys(tb.TableSchema, tb.TableName)
					if err != nil {
						return err
					}
					tb.OriginalTableColumns = tableColumns
				}
			}*/
		default:
			query, args, rowDelta, err := a.buildDMLEventQuery(event)
			if err != nil {
				a.logger.Errorf("mysql.applier: Build dml query error: %v", err)
				return err
			}
			_, err = tx.Exec(query, args...)
			if err != nil {
				a.logger.Errorf("mysql.applier: Exec %+v,args: %v,gtid: %s:%d, error: %v", query, args, binlogEntry.Coordinates.SID, binlogEntry.Coordinates.GNO, err)
				return err
			}
			totalDelta += rowDelta
		}
	}
	query := fmt.Sprintf(`
		delete from
			actiontech_udup.gtid_executed
	 	where
	 		source_uuid = '%s'
		`,
		binlogEntry.Coordinates.SID,
	)
	if _, err := tx.Exec(query); err != nil {
		return err
	}
	query = fmt.Sprintf(`
			insert into actiontech_udup.gtid_executed
  				(source_uuid,interval_gtid)
  			values
  				('%s','%s')
		`,
		binlogEntry.Coordinates.SID,
		interval,
	)
	if _, err := tx.Exec(query); err != nil {
		return err
	}

	// no error
	a.mysqlContext.Stage = models.StageWaitingForGtidToBeCommitted
	atomic.AddInt64(&a.mysqlContext.TotalDeltaCopied, 1)
	return nil
}

func (a *Applier) ApplyEventQueries(db *gosql.DB, entry *dumpEntry) error {
	queries := []string{}
	queries = append(queries, entry.SystemVariablesStatement, entry.SqlMode, entry.DbSQL, entry.TbSQL)
	if len(entry.Values) > 0 {
		for _, e := range entry.Values {
			queries = append(queries, fmt.Sprintf(`replace into %s.%s values %s`, entry.TableSchema, entry.TableName, strings.Join(e, ",")))
		}
	}
	tx, err := db.Begin()
	if err != nil {
		return err
	}
	defer func() {
		if err := tx.Commit(); err != nil {
			a.onError(TaskStateDead, err)
		}
	}()
	sessionQuery := `SET @@session.foreign_key_checks = 0`
	if _, err := tx.Exec(sessionQuery); err != nil {
		return err
	}
	for _, query := range queries {
		if query == "" {
			continue
		}
		_, err := tx.Exec(query)
		if err != nil {
			if !sql.IgnoreError(err) {
				a.logger.Errorf("mysql.applier: Exec [%s] error: %v", query, err)
				return err
			}
			if !sql.IgnoreExistsError(err) {
				a.logger.Warnf("mysql.applier: Ignore error: %v", err)
			}
		}
	}
	atomic.AddInt64(&a.mysqlContext.TotalRowsCopied, entry.RowsCount)
	return nil
}

func (a *Applier) Stats() (*models.TaskStatistics, error) {
	totalRowsCopied := a.mysqlContext.GetTotalRowsCopied()
	rowsEstimate := atomic.LoadInt64(&a.mysqlContext.RowsEstimate)
	totalDeltaCopied := a.mysqlContext.GetTotalDeltaCopied()
	deltaEstimate := atomic.LoadInt64(&a.mysqlContext.DeltaEstimate)

	var progressPct float64
	var backlog, eta string
	if rowsEstimate == 0 && deltaEstimate == 0 {
		progressPct = 100.0
	} else {
		progressPct = 100.0 * float64(totalDeltaCopied+totalRowsCopied) / float64(deltaEstimate+rowsEstimate)
		if atomic.LoadInt64(&a.rowCopyCompleteFlag) == 1 {
			// Done copying rows. The totalRowsCopied value is the de-facto number of rows,
			// and there is no further need to keep updating the value.
			backlog = fmt.Sprintf("%d/%d", len(a.applyDataEntryQueue), cap(a.applyDataEntryQueue))
		} else {
			backlog = fmt.Sprintf("%d/%d", len(a.copyRowsQueue), cap(a.copyRowsQueue))
		}
	}

	var etaSeconds float64 = math.MaxFloat64
	eta = "N/A"
	if progressPct >= 100.0 {
		eta = "0s"
		a.mysqlContext.Stage = models.StageSlaveHasReadAllRelayLog
	} else if progressPct >= 1.0 {
		elapsedRowCopySeconds := a.mysqlContext.ElapsedRowCopyTime().Seconds()
		totalExpectedSeconds := elapsedRowCopySeconds * float64(rowsEstimate) / float64(totalRowsCopied)
		if atomic.LoadInt64(&a.rowCopyCompleteFlag) == 1 {
			totalExpectedSeconds = elapsedRowCopySeconds * float64(deltaEstimate) / float64(totalDeltaCopied)
		}
		etaSeconds = totalExpectedSeconds - elapsedRowCopySeconds
		if etaSeconds >= 0 {
			etaDuration := time.Duration(etaSeconds) * time.Second
			eta = base.PrettifyDurationOutput(etaDuration)
		} else {
			eta = "0s"
		}
	}

	taskResUsage := models.TaskStatistics{
		ExecMasterRowCount: totalRowsCopied,
		ExecMasterTxCount:  totalDeltaCopied,
		ReadMasterRowCount: rowsEstimate,
		ReadMasterTxCount:  deltaEstimate,
<<<<<<< HEAD
		ProgressPct:        progressPct,
=======
		ProgressPct:        strconv.FormatFloat(progressPct,'f',1,64),
>>>>>>> 63e441e1
		ETA:                eta,
		Backlog:            backlog,
		Stage:              a.mysqlContext.Stage,
		CurrentCoordinates: a.currentCoordinates,
		BufferStat: models.BufferStat{
			ApplierTxQueueSize:      len(a.applyBinlogTxQueue),
			ApplierGroupTxQueueSize: len(a.applyBinlogGroupTxQueue),
		},
		Timestamp: time.Now().UTC().UnixNano(),
	}
	if a.natsConn != nil {
		taskResUsage.MsgStat = a.natsConn.Statistics
	}

	return &taskResUsage, nil
}

func (a *Applier) ID() string {
	id := config.DriverCtx{
		DriverConfig: &config.MySQLDriverConfig{
			ReplicateDoDb:     a.mysqlContext.ReplicateDoDb,
			ReplicateIgnoreDb: a.mysqlContext.ReplicateIgnoreDb,
			Gtid:              a.mysqlContext.Gtid,
			NatsAddr:          a.mysqlContext.NatsAddr,
			ParallelWorkers:   a.mysqlContext.ParallelWorkers,
			ConnectionConfig:  a.mysqlContext.ConnectionConfig,
		},
	}

	data, err := json.Marshal(id)
	if err != nil {
		a.logger.Errorf("mysql.applier: Failed to marshal ID to JSON: %s", err)
	}
	return string(data)
}

func (a *Applier) onError(state int, err error) {
	if a.shutdown {
		return
	}
	switch state {
	case TaskStateComplete:
		a.logger.Printf("mysql.applier: Done migrating")
	case TaskStateRestart:
		if a.natsConn != nil {
			if err := a.natsConn.Publish(fmt.Sprintf("%s_restart", a.subject), []byte(a.mysqlContext.Gtid)); err != nil {
				a.logger.Errorf("mysql.applier: Trigger restart extractor : %v", err)
			}
		}
	default:
		if a.natsConn != nil {
			if err := a.natsConn.Publish(fmt.Sprintf("%s_error", a.subject), []byte(a.mysqlContext.Gtid)); err != nil {
				a.logger.Errorf("mysql.applier: Trigger extractor shutdown: %v", err)
			}
		}
	}

	a.waitCh <- models.NewWaitResult(state, err)
	a.Shutdown()
}

func (a *Applier) WaitCh() chan *models.WaitResult {
	return a.waitCh
}

func (a *Applier) Shutdown() error {
	a.shutdownLock.Lock()
	defer a.shutdownLock.Unlock()
	if a.shutdown {
		return nil
	}

	if a.natsConn != nil {
		a.natsConn.Close()
	}

	a.shutdown = true
	close(a.shutdownCh)

	if err := sql.CloseDB(a.db); err != nil {
		return err
	}
	if err := sql.CloseDBs(a.dbs...); err != nil {
		return err
	}

	//close(a.applyBinlogTxQueue)
	//close(a.applyBinlogGroupTxQueue)
	a.logger.Printf("mysql.applier: Shutting down")
	return nil
}<|MERGE_RESOLUTION|>--- conflicted
+++ resolved
@@ -602,10 +602,7 @@
 							}
 						}()
 					}
-<<<<<<< HEAD
-=======
 					atomic.AddInt64(&a.mysqlContext.ExecQueries, 1)
->>>>>>> 63e441e1
 
 					/*a.logger.Printf("mysql.applier: operating until row copy is complete")
 					a.consumeRowCopyComplete()
@@ -631,11 +628,7 @@
 		a.logger.Printf("mysql.applier: Operating until row copy is complete")
 		a.mysqlContext.Stage = models.StageSlaveWaitingForWorkersToProcessQueue
 		for {
-<<<<<<< HEAD
-			if a.mysqlContext.RowsEstimate != 0 && a.mysqlContext.TotalRowsCopied == a.mysqlContext.RowsEstimate {
-=======
 			if a.mysqlContext.ReceQueries != 0 && a.mysqlContext.ReceQueries == a.mysqlContext.ExecQueries && a.mysqlContext.TotalRowsCopied == a.mysqlContext.RowsEstimate {
->>>>>>> 63e441e1
 				a.logger.Printf("mysql.applier: Rows copy complete.number of rows:%d", a.mysqlContext.RowsEstimate)
 				break
 			}
@@ -762,11 +755,7 @@
 			if err := Decode(m.Data, &binlogEntry); err != nil {
 				a.onError(TaskStateDead, err)
 			}
-<<<<<<< HEAD
-			//a.logger.Debugf("mysql.applier: received binlogEntry GNO: %+v,LastCommitted:%+v", binlogEntry.Coordinates.GNO,binlogEntry.Coordinates.LastCommitted)
-=======
 			a.logger.Debugf("mysql.applier: received binlogEntry GNO: %+v,LastCommitted:%+v", binlogEntry.Coordinates.GNO, binlogEntry.Coordinates.LastCommitted)
->>>>>>> 63e441e1
 			//for _, entry := range binlogEntry {
 			a.applyDataEntryQueue <- binlogEntry
 			a.currentCoordinates.RetrievedGtidSet = fmt.Sprintf("%s:%d", binlogEntry.Coordinates.SID, binlogEntry.Coordinates.GNO)
@@ -901,7 +890,6 @@
 		return err
 	}
 	if a.db, err = sql.CreateDB(applierUri); err != nil {
-<<<<<<< HEAD
 		return err
 	}
 	a.db.SetMaxOpenConns(10)
@@ -911,17 +899,6 @@
 	if err := a.validateServerUUID(); err != nil {
 		return err
 	}
-=======
-		return err
-	}
-	a.db.SetMaxOpenConns(10)
-	if err := a.validateConnection(a.db); err != nil {
-		return err
-	}
-	if err := a.validateServerUUID(); err != nil {
-		return err
-	}
->>>>>>> 63e441e1
 	/*if err := a.validateTableForeignKeys(); err != nil {
 		return err
 	}*/
@@ -1839,11 +1816,7 @@
 		ExecMasterTxCount:  totalDeltaCopied,
 		ReadMasterRowCount: rowsEstimate,
 		ReadMasterTxCount:  deltaEstimate,
-<<<<<<< HEAD
-		ProgressPct:        progressPct,
-=======
 		ProgressPct:        strconv.FormatFloat(progressPct,'f',1,64),
->>>>>>> 63e441e1
 		ETA:                eta,
 		Backlog:            backlog,
 		Stage:              a.mysqlContext.Stage,
