--- conflicted
+++ resolved
@@ -9,11 +9,11 @@
 	"encoding/gob"
 	//"encoding/base64"
 	"math"
-	"strconv"
 	"strings"
 	"sync"
 	"sync/atomic"
 	"time"
+	"strconv"
 
 	"github.com/golang/snappy"
 	gonats "github.com/nats-io/go-nats"
@@ -53,7 +53,7 @@
 	//  excessive work happens at the end of the iteration as new copy-jobs arrive befroe realizing the copy is complete
 	copyRowsQueue            chan *dumpEntry
 	applyDataEntryQueue      chan *binlog.BinlogEntry
-	applyGroupDataEntryQueue chan []*binlog.BinlogEntry
+	applyGrouDataEntrypQueue chan []*binlog.BinlogEntry
 	applyBinlogTxQueue       chan *binlog.BinlogTx
 	applyBinlogGroupTxQueue  chan []*binlog.BinlogTx
 	lastAppliedBinlogTx      *binlog.BinlogTx
@@ -83,7 +83,7 @@
 		allEventsUpToLockProcessed: make(chan string),
 		copyRowsQueue:              make(chan *dumpEntry, cfg.ReplChanBufferSize),
 		applyDataEntryQueue:        make(chan *binlog.BinlogEntry, cfg.ReplChanBufferSize),
-		applyGroupDataEntryQueue:   make(chan []*binlog.BinlogEntry, cfg.ReplChanBufferSize),
+		applyGrouDataEntrypQueue:   make(chan []*binlog.BinlogEntry, cfg.ReplChanBufferSize),
 		applyBinlogTxQueue:         make(chan *binlog.BinlogTx, cfg.ReplChanBufferSize),
 		applyBinlogGroupTxQueue:    make(chan []*binlog.BinlogTx, cfg.ReplChanBufferSize),
 		waitCh:                     make(chan *models.WaitResult, 1),
@@ -128,18 +128,6 @@
 	return err
 }
 
-<<<<<<< HEAD
-// validateStatement validates the `alter` statement meets criteria.
-// At this time this means:
-// - column renames are approved
-func (a *Applier) validateStatement(doTb *config.Table) (err error) {
-	if a.parser.HasNonTrivialRenames() && !a.mysqlContext.SkipRenamedColumns {
-		doTb.ColumnRenameMap = a.parser.GetNonTrivialRenames()
-		a.logger.Printf("mysql.applier: Alter statement has column(s) renamed. udup finds the following renames: %v.", a.parser.GetNonTrivialRenames())
-	}
-	doTb.DroppedColumnsMap = a.parser.DroppedColumnsMap()
-	return nil
-=======
 // consumeRowCopyComplete blocks on the rowCopyComplete channel once, and then
 // consumes and drops any further incoming events that may be left hanging.
 func (a *Applier) consumeRowCopyComplete() {
@@ -173,13 +161,24 @@
 		for <-a.rowCopyComplete {
 		}
 	}()
->>>>>>> a151614d
 }
 
 // Run executes the complete apply logic.
 func (a *Applier) Run() {
 	a.logger.Printf("mysql.applier: Apply binlog events to %s.%d", a.mysqlContext.ConnectionConfig.Host, a.mysqlContext.ConnectionConfig.Port)
 	a.mysqlContext.StartTime = time.Now()
+	/*for _, doDb := range a.mysqlContext.ReplicateDoDb {
+		for _, doTb := range doDb.Tables {
+			if err := a.parser.ParseAlterStatement(doTb.AlterStatement); err != nil {
+				a.onError(TaskStateDead, err)
+				return
+			}
+			if err := a.validateStatement(doTb); err != nil {
+				a.onError(TaskStateDead, err)
+				return
+			}
+		}
+	}*/
 	if err := a.initDBConnections(); err != nil {
 		a.onError(TaskStateDead, err)
 		return
@@ -195,6 +194,12 @@
 	}
 
 	go a.executeWriteFuncs()
+
+	/*if a.mysqlContext.Gtid == "" {
+		a.logger.Printf("mysql.applier: Operating until row copy is complete")
+		a.consumeRowCopyComplete()
+		a.logger.Printf("mysql.applier: Row copy complete")
+	}*/
 
 	if a.tp == models.JobTypeMig {
 		var completeFlag string
@@ -564,6 +569,11 @@
 			select {
 			case copyRows := <-a.copyRowsQueue:
 				{
+					//copyRowsStartTime := time.Now()
+					// Retries are handled within the copyRowsFunc
+					/*if err := copyRowsFunc(); err != nil {
+						return err
+					}*/
 					if nil == copyRows {
 						continue
 					}
@@ -571,6 +581,7 @@
 						if err := a.ApplyEventQueries(a.db, copyRows); err != nil {
 							a.onError(TaskStateDead, err)
 						}
+						atomic.AddInt64(&a.mysqlContext.RowsEstimate, copyRows.TotalCount)
 					} else {
 						go func() {
 							if err := a.ApplyEventQueries(a.db, copyRows); err != nil {
@@ -579,6 +590,17 @@
 							atomic.AddInt64(&a.mysqlContext.RowsEstimate, copyRows.TotalCount)
 						}()
 					}
+					atomic.AddInt64(&a.mysqlContext.ExecQueries, 1)
+
+					/*a.logger.Printf("mysql.applier: operating until row copy is complete")
+					a.consumeRowCopyComplete()
+					a.logger.Printf("mysql.applier: row copy complete")
+					if niceRatio := a.mysqlContext.GetNiceRatio(); niceRatio > 0 {
+						copyRowsDuration := time.Since(copyRowsStartTime)
+						sleepTimeNanosecondFloat64 := niceRatio * float64(copyRowsDuration.Nanoseconds())
+						sleepTime := time.Duration(time.Duration(int64(sleepTimeNanosecondFloat64)) * time.Nanosecond)
+						time.Sleep(sleepTime)
+					}*/
 				}
 			case <-a.rowCopyComplete:
 				break L
@@ -594,8 +616,7 @@
 		a.logger.Printf("mysql.applier: Operating until row copy is complete")
 		a.mysqlContext.Stage = models.StageSlaveWaitingForWorkersToProcessQueue
 		for {
-			if atomic.LoadInt64(&a.rowCopyCompleteFlag) == 1 && a.mysqlContext.TotalRowsCopied == a.mysqlContext.RowsEstimate {
-				a.rowCopyComplete <- true
+			if a.mysqlContext.ReceQueries != 0 && a.mysqlContext.ReceQueries == a.mysqlContext.ExecQueries && a.mysqlContext.TotalRowsCopied == a.mysqlContext.RowsEstimate {
 				a.logger.Printf("mysql.applier: Rows copy complete.number of rows:%d", a.mysqlContext.RowsEstimate)
 				break
 			}
@@ -605,12 +626,15 @@
 			time.Sleep(time.Second)
 		}
 	}
+	a.rowCopyComplete <- true
+	atomic.StoreInt64(&a.rowCopyCompleteFlag, 1)
+	a.mysqlContext.MarkRowCopyStartTime()
 
 	var dbApplier *sql.DB
 OUTER:
 	for {
 		select {
-		case groupEntry := <-a.applyGroupDataEntryQueue:
+		case groupEntry := <-a.applyGrouDataEntrypQueue:
 			{
 				if len(groupEntry) == 0 {
 					continue
@@ -703,27 +727,14 @@
 			if err := a.natsConn.Publish(m.Reply, nil); err != nil {
 				a.onError(TaskStateDead, err)
 			}
-			atomic.AddInt64(&a.mysqlContext.RowsEstimate, dumpData.TotalCount)
+			atomic.AddInt64(&a.mysqlContext.ReceQueries, 1)
 		})
+		if err != nil {
+			return err
+		}
 		/*if err := sub.SetPendingLimits(a.mysqlContext.MsgsLimit, a.mysqlContext.BytesLimit); err != nil {
 			return err
 		}*/
-
-		_, err = a.natsConn.Subscribe(fmt.Sprintf("%s_full_complete", a.subject), func(m *gonats.Msg) {
-			dumpData := &dumpStatResult{}
-			if err := Decode(m.Data, dumpData); err != nil {
-				a.onError(TaskStateDead, err)
-			}
-			a.mysqlContext.Stage = models.StageSlaveWaitingForWorkersToProcessQueue
-			if err := a.natsConn.Publish(m.Reply, nil); err != nil {
-				a.onError(TaskStateDead, err)
-			}
-			atomic.AddInt64(&a.mysqlContext.TotalRowsCopied, dumpData.TotalCount)
-			atomic.StoreInt64(&a.rowCopyCompleteFlag, 1)
-		})
-		if err != nil {
-			return err
-		}
 	}
 
 	if a.mysqlContext.ApproveHeterogeneous {
@@ -732,6 +743,7 @@
 			if err := Decode(m.Data, &binlogEntry); err != nil {
 				a.onError(TaskStateDead, err)
 			}
+			a.logger.Debugf("mysql.applier: received binlogEntry GNO: %+v,LastCommitted:%+v", binlogEntry.Coordinates.GNO, binlogEntry.Coordinates.LastCommitted)
 			//for _, entry := range binlogEntry {
 			a.applyDataEntryQueue <- binlogEntry
 			a.currentCoordinates.RetrievedGtidSet = fmt.Sprintf("%s:%d", binlogEntry.Coordinates.SID, binlogEntry.Coordinates.GNO)
@@ -771,7 +783,7 @@
 							groupEntry = append(groupEntry, binlogEntry)
 						} else {
 							if len(groupEntry) != 0 {
-								a.applyGroupDataEntryQueue <- groupEntry
+								a.applyGrouDataEntrypQueue <- groupEntry
 								groupEntry = []*binlog.BinlogEntry{}
 							}
 							groupEntry = append(groupEntry, binlogEntry)
@@ -780,7 +792,7 @@
 					}
 				case <-time.After(100 * time.Millisecond):
 					if len(groupEntry) != 0 {
-						a.applyGroupDataEntryQueue <- groupEntry
+						a.applyGrouDataEntrypQueue <- groupEntry
 						groupEntry = []*binlog.BinlogEntry{}
 					}
 				case <-a.shutdownCh:
@@ -1039,6 +1051,106 @@
 		return nil
 	})
 	return rowMap
+}*/
+
+// CalculateNextIterationRangeEndValues reads the next-iteration-range-end unique key values,
+// which will be used for copying the next chunk of rows. Ir returns "false" if there is
+// no further chunk to work through, i.e. we're past the last chunk and are done with
+// itrating the range (and this done with copying row chunks)
+/*func (a *Applier) CalculateNextIterationRangeEndValues() (hasFurtherRange bool, err error) {
+	a.mysqlContext.MigrationIterationRangeMinValues = a.mysqlContext.MigrationIterationRangeMaxValues
+	if a.mysqlContext.MigrationIterationRangeMinValues == nil {
+		a.mysqlContext.MigrationIterationRangeMinValues = a.mysqlContext.MigrationRangeMinValues
+	}
+	query, explodedArgs, err := sql.BuildUniqueKeyRangeEndPreparedQuery(
+		a.mysqlContext.DatabaseName,
+		a.mysqlContext.OriginalTableName,
+		&a.mysqlContext.UniqueKey.Columns,
+		a.mysqlContext.MigrationIterationRangeMinValues.AbstractValues(),
+		a.mysqlContext.MigrationRangeMaxValues.AbstractValues(),
+		atomic.LoadInt64(&a.mysqlContext.ChunkSize),
+		a.mysqlContext.GetIteration() == 0,
+		fmt.Sprintf("iteration:%d", a.mysqlContext.GetIteration()),
+	)
+	if err != nil {
+		return hasFurtherRange, err
+	}
+	rows, err := a.db.Query(query, explodedArgs...)
+	if err != nil {
+		return hasFurtherRange, err
+	}
+	iterationRangeMaxValues := sql.NewColumnValues(a.mysqlContext.UniqueKey.Len())
+	for rows.Next() {
+		if err = rows.Scan(iterationRangeMaxValues.ValuesPointers...); err != nil {
+			return hasFurtherRange, err
+		}
+		hasFurtherRange = true
+	}
+	if !hasFurtherRange {
+		a.logger.Debugf("mysql.applier: Iteration complete: no further range to iterate")
+		return hasFurtherRange, nil
+	}
+	a.mysqlContext.MigrationIterationRangeMaxValues = iterationRangeMaxValues
+	return hasFurtherRange, nil
+}
+
+// ApplyIterationInsertQuery issues a chunk-INSERT query on the ghost table. It is where
+// data actually gets copied from original table.
+func (a *Applier) ApplyIterationInsertQuery() (chunkSize int64, rowsAffected int64, duration time.Duration, err error) {
+	startTime := time.Now()
+	chunkSize = atomic.LoadInt64(&a.mysqlContext.ChunkSize)
+
+	query, explodedArgs, err := sql.BuildRangeInsertPreparedQuery(
+		a.mysqlContext.DatabaseName,
+		a.mysqlContext.OriginalTableName,
+		a.mysqlContext.OriginalTableName, //GetGhostTableName()
+		a.mysqlContext.SharedColumns.Names(),
+		a.mysqlContext.MappedSharedColumns.Names(),
+		a.mysqlContext.UniqueKey.Name,
+		&a.mysqlContext.UniqueKey.Columns,
+		a.mysqlContext.MigrationIterationRangeMinValues.AbstractValues(),
+		a.mysqlContext.MigrationIterationRangeMaxValues.AbstractValues(),
+		a.mysqlContext.GetIteration() == 0,
+		a.mysqlContext.IsTransactionalTable(),
+	)
+	if err != nil {
+		return chunkSize, rowsAffected, duration, err
+	}
+
+	sqlResult, err := func() (gosql.Result, error) {
+		tx, err := a.db.Begin()
+		if err != nil {
+			return nil, err
+		}
+		sessionQuery := fmt.Sprintf(`SET
+			SESSION time_zone = '%s',
+			sql_mode = CONCAT(@@session.sql_mode, ',STRICT_ALL_TABLES')
+			`, a.mysqlContext.ApplierTimeZone)
+		if _, err := tx.Exec(sessionQuery); err != nil {
+			return nil, err
+		}
+		result, err := tx.Exec(query, explodedArgs...)
+		if err != nil {
+			return nil, err
+		}
+		if err := tx.Commit(); err != nil {
+			return nil, err
+		}
+		return result, nil
+	}()
+
+	if err != nil {
+		return chunkSize, rowsAffected, duration, err
+	}
+	rowsAffected, _ = sqlResult.RowsAffected()
+	duration = time.Since(startTime)
+	a.logger.Printf(
+		"[DEBUG] mysql.applier: Issued INSERT on range: [%s]..[%s]; iteration: %d; chunk-size: %d",
+		a.mysqlContext.MigrationIterationRangeMinValues,
+		a.mysqlContext.MigrationIterationRangeMaxValues,
+		a.mysqlContext.GetIteration(),
+		chunkSize)
+	return chunkSize, rowsAffected, duration, nil
 }*/
 
 // LockOriginalTable places a write lock on the original table
@@ -1392,6 +1504,13 @@
 	if _, err := tx.Exec(sessionQuery); err != nil {
 		return err
 	}
+	/*sessionQuery = `SET
+			SESSION time_zone = '+00:00',
+			sql_mode = CONCAT(@@session.sql_mode, ',STRICT_ALL_TABLES')
+			`
+	if _, err := tx.Exec(sessionQuery); err != nil {
+		return err
+	}*/
 	for _, event := range binlogEntry.Events {
 		if event.DatabaseName != "" {
 			_, err := tx.Exec(fmt.Sprintf("USE %s", event.DatabaseName))
@@ -1415,6 +1534,15 @@
 					a.logger.Warnf("mysql.applier: Ignore error: %v", err)
 				}
 			}
+			/*for _,db:=range a.mysqlContext.ReplicateDoDb{
+				for _,tb:=range db.Tables {
+					tableColumns, _, err := a.InspectTableColumnsAndUniqueKeys(tb.TableSchema, tb.TableName)
+					if err != nil {
+						return err
+					}
+					tb.OriginalTableColumns = tableColumns
+				}
+			}*/
 		default:
 			query, args, rowDelta, err := a.buildDMLEventQuery(event)
 			if err != nil {
@@ -1475,7 +1603,6 @@
 		if err := tx.Commit(); err != nil {
 			a.onError(TaskStateDead, err)
 		}
-		atomic.AddInt64(&a.mysqlContext.TotalRowsReplay, entry.RowsCount)
 	}()
 	sessionQuery := `SET @@session.foreign_key_checks = 0`
 	if _, err := tx.Exec(sessionQuery); err != nil {
@@ -1496,11 +1623,12 @@
 			}
 		}
 	}
+	atomic.AddInt64(&a.mysqlContext.TotalRowsCopied, entry.RowsCount)
 	return nil
 }
 
 func (a *Applier) Stats() (*models.TaskStatistics, error) {
-	totalRowsReplay := a.mysqlContext.GetTotalRowsReplay()
+	totalRowsCopied := a.mysqlContext.GetTotalRowsCopied()
 	rowsEstimate := atomic.LoadInt64(&a.mysqlContext.RowsEstimate)
 	totalDeltaCopied := a.mysqlContext.GetTotalDeltaCopied()
 	deltaEstimate := atomic.LoadInt64(&a.mysqlContext.DeltaEstimate)
@@ -1510,7 +1638,7 @@
 	if rowsEstimate == 0 && deltaEstimate == 0 {
 		progressPct = 100.0
 	} else {
-		progressPct = 100.0 * float64(totalDeltaCopied+totalRowsReplay) / float64(deltaEstimate+rowsEstimate)
+		progressPct = 100.0 * float64(totalDeltaCopied+totalRowsCopied) / float64(deltaEstimate+rowsEstimate)
 		if atomic.LoadInt64(&a.rowCopyCompleteFlag) == 1 {
 			// Done copying rows. The totalRowsCopied value is the de-facto number of rows,
 			// and there is no further need to keep updating the value.
@@ -1527,7 +1655,7 @@
 		a.mysqlContext.Stage = models.StageSlaveHasReadAllRelayLog
 	} else if progressPct >= 1.0 {
 		elapsedRowCopySeconds := a.mysqlContext.ElapsedRowCopyTime().Seconds()
-		totalExpectedSeconds := elapsedRowCopySeconds * float64(rowsEstimate) / float64(totalRowsReplay)
+		totalExpectedSeconds := elapsedRowCopySeconds * float64(rowsEstimate) / float64(totalRowsCopied)
 		if atomic.LoadInt64(&a.rowCopyCompleteFlag) == 1 {
 			totalExpectedSeconds = elapsedRowCopySeconds * float64(deltaEstimate) / float64(totalDeltaCopied)
 		}
@@ -1541,11 +1669,11 @@
 	}
 
 	taskResUsage := models.TaskStatistics{
-		ExecMasterRowCount: totalRowsReplay,
+		ExecMasterRowCount: totalRowsCopied,
 		ExecMasterTxCount:  totalDeltaCopied,
 		ReadMasterRowCount: rowsEstimate,
 		ReadMasterTxCount:  deltaEstimate,
-		ProgressPct:        strconv.FormatFloat(progressPct, 'f', 1, 64),
+		ProgressPct:        strconv.FormatFloat(progressPct,'f',1,64),
 		ETA:                eta,
 		Backlog:            backlog,
 		Stage:              a.mysqlContext.Stage,
