package scheduler

import (
	"fmt"
	//"math/rand"

	memdb "github.com/hashicorp/go-memdb"
	"github.com/hashicorp/go-multierror"

	log "udup/internal/logger"
	"udup/internal/models"
)

const (
	// maxSyncScheduleAttempts is used to limit the number of times
	// we will attempt to schedule if we continue to hit conflicts for services.
	maxScheduleAttempts = 5

	// allocNotNeeded is the status used when a job no longer requires an allocation
	allocNotNeeded = "alloc not needed due to job update"

	// allocLost is the status used when an allocation is lost
	allocLost = "alloc is lost since its node is down"

	// allocInPlace is the status used when speculating on an in-place update
	allocInPlace = "alloc updating in-place"

	// blockedEvalMaxPlanDesc is the description used for blocked evals that are
	// a result of hitting the max number of plan attempts
	blockedEvalMaxPlanDesc = "created due to placement conflicts"

	// blockedEvalFailedPlacements is the description used for blocked evals
	// that are a result of failing to place all allocations.
	blockedEvalFailedPlacements = "created to place remaining allocations"
)

// SetStatusError is used to set the status of the evaluation to the given error
type SetStatusError struct {
	Err        error
	EvalStatus string
}

func (s *SetStatusError) Error() string {
	return s.Err.Error()
}

// GenericScheduler is used for 'synchronous' 'migration' and 'subscribe' type jobs. This scheduler is
// designed for long-lived services, and as such spends more time attemping
// to make a high quality placement. This is the primary scheduler for
// most workloads.
type GenericScheduler struct {
	logger  *log.Logger
	state   State
	planner Planner

	eval       *models.Evaluation
	job        *models.Job
	plan       *models.Plan
	planResult *models.PlanResult
	ctx        *EvalContext

	nextEval *models.Evaluation

	blocked        *models.Evaluation
	failedTGAllocs map[string]*models.AllocMetric
	queuedAllocs   map[string]int
}

// NewGenericScheduler is a factory function to instantiate a new synchronous scheduler
func NewGenericScheduler(logger *log.Logger, state State, planner Planner) Scheduler {
	s := &GenericScheduler{
		logger:  logger,
		state:   state,
		planner: planner,
	}
	return s
}

// Process is used to handle a single evaluation
func (s *GenericScheduler) Process(eval *models.Evaluation) error {
	// Store the evaluation
	s.eval = eval

	// Verify the evaluation trigger reason is understood
	switch eval.TriggeredBy {
	case models.EvalTriggerJobRegister, models.EvalTriggerNodeUpdate,
		models.EvalTriggerJobDeregister, models.EvalTriggerRollingUpdate,
		models.EvalTriggerJobPause, models.EvalTriggerJobResume,
		models.EvalTriggerMaxPlans:
	default:
		desc := fmt.Sprintf("scheduler cannot handle '%s' evaluation reason",
			eval.TriggeredBy)
		return setStatus(s.logger, s.planner, s.eval, s.nextEval, s.blocked,
			s.failedTGAllocs, models.EvalStatusFailed, desc, s.queuedAllocs)
	}

	// Retry up to the maxScheduleAttempts and reset if progress is made.
	progress := func() bool { return progressMade(s.planResult) }
	if err := retryMax(maxScheduleAttempts, s.process, progress); err != nil {
		if statusErr, ok := err.(*SetStatusError); ok {
			// Scheduling was tried but made no forward progress so create a
			// blocked eval to retry once resources become available.
			var mErr multierror.Error
			if err := s.createBlockedEval(true); err != nil {
				mErr.Errors = append(mErr.Errors, err)
			}
			if err := setStatus(s.logger, s.planner, s.eval, s.nextEval, s.blocked,
				s.failedTGAllocs, statusErr.EvalStatus, err.Error(),
				s.queuedAllocs); err != nil {
				mErr.Errors = append(mErr.Errors, err)
			}
			return mErr.ErrorOrNil()
		}
		return err
	}

	// If the current evaluation is a blocked evaluation and we didn't place
	// everything, do not update the status to complete.
	if s.eval.Status == models.EvalStatusBlocked && len(s.failedTGAllocs) != 0 {
		e := s.ctx.Eligibility()
		newEval := s.eval.Copy()
		newEval.EscapedComputedClass = e.HasEscaped()
		newEval.ClassEligibility = e.GetClasses()
		return s.planner.ReblockEval(newEval)
	}

	// Update the status to complete
	return setStatus(s.logger, s.planner, s.eval, s.nextEval, s.blocked,
		s.failedTGAllocs, models.EvalStatusComplete, "", s.queuedAllocs)
}

// createBlockedEval creates a blocked eval and submits it to the planner. If
// failure is set to true, the eval's trigger reason reflects that.
func (s *GenericScheduler) createBlockedEval(planFailure bool) error {
	e := s.ctx.Eligibility()
	escaped := e.HasEscaped()

	// Only store the eligible classes if the eval hasn't escaped.
	var classEligibility map[string]bool
	if !escaped {
		classEligibility = e.GetClasses()
	}

	s.blocked = s.eval.CreateBlockedEval(classEligibility, escaped)
	if planFailure {
		s.blocked.TriggeredBy = models.EvalTriggerMaxPlans
		s.blocked.StatusDescription = blockedEvalMaxPlanDesc
	} else {
		s.blocked.StatusDescription = blockedEvalFailedPlacements
	}

	return s.planner.CreateEval(s.blocked)
}

// process is wrapped in retryMax to iteratively run the handler until we have no
// further work or we've made the maximum number of attempts.
func (s *GenericScheduler) process() (bool, error) {
	// Lookup the Job by ID
	var err error
	ws := memdb.NewWatchSet()
	s.job, err = s.state.JobByID(ws, s.eval.JobID)
	if err != nil {
		return false, fmt.Errorf("failed to get job '%s': %v",
			s.eval.JobID, err)
	}

	numTaskGroups := 0
	if s.job != nil {
		numTaskGroups = len(s.job.Tasks)
		if s.job.Status == models.JobStatusDead || s.job.Status == models.JobStatusComplete {
			return true, nil
		}
	}

	s.queuedAllocs = make(map[string]int, numTaskGroups)

	// Create a plan
	s.plan = s.eval.MakePlan(s.job)

	// Reset the failed allocations
	s.failedTGAllocs = nil

	// Create an evaluation context
	s.ctx = NewEvalContext(s.state, s.plan, s.logger)

	// Compute the target job allocations
	if err := s.computeJobAllocs(); err != nil {
		s.logger.Errorf("sched: %#v: %v", s.eval, err)
		return false, err
	}

	// If there are failed allocations, we need to create a blocked evaluation
	// to place the failed allocations when resources become available. If the
	// current evaluation is already a blocked eval, we reuse it.
	if s.eval.Status != models.EvalStatusBlocked && len(s.failedTGAllocs) != 0 && s.blocked == nil {
		if err := s.createBlockedEval(false); err != nil {
			s.logger.Errorf("sched: %#v failed to make blocked eval: %v", s.eval, err)
			return false, err
		}
		s.logger.Debugf("sched: %#v: failed to place all allocations, blocked eval '%s' created", s.eval, s.blocked.ID)
	}

	// If the plan is a no-op, we can bail. If AnnotatePlan is set submit the plan
	// anyways to get the annotations.
	if s.plan.IsNoOp() && !s.eval.AnnotatePlan {
		return true, nil
	}

	// Submit the plan and store the results.
	result, newState, err := s.planner.SubmitPlan(s.plan)
	s.planResult = result
	if err != nil {
		return false, err
	}

	// Decrement the number of allocations pending per task based on the
	// number of allocations successfully placed
	adjustQueuedAllocations(s.logger, result, s.queuedAllocs)

	// If we got a store refresh, try again since we have stale data
	if newState != nil {
		s.logger.Debugf("sched: %#v: refresh forced", s.eval)
		s.state = newState
		return false, nil
	}

	// Try again if the plan was not fully committed, potential conflict
	fullCommit, expected, actual := result.FullCommit(s.plan)
	if !fullCommit {
		s.logger.Debugf("sched: %#v: attempted %d placements, %d placed",
			s.eval, expected, actual)
		if newState == nil {
			return false, fmt.Errorf("missing state refresh after partial commit")
		}
		return false, nil
	}

	// Success!
	return true, nil
}

// filterCompleteAllocs filters allocations that are terminal and should be
// re-placed.
func (s *GenericScheduler) filterCompleteAllocs(allocs []*models.Allocation) ([]*models.Allocation, map[string]*models.Allocation) {
	filter := func(a *models.Allocation) bool {
		// Filter terminal, non batch allocations
		return a.TerminalStatus()
	}

	terminalAllocsByName := make(map[string]*models.Allocation)
	n := len(allocs)
	for i := 0; i < n; i++ {
		if filter(allocs[i]) {

			// Add the allocation to the terminal allocs map if it's not already
			// added or has a higher create index than the one which is
			// currently present.
			alloc, ok := terminalAllocsByName[allocs[i].Name]
			if !ok || alloc.CreateIndex < allocs[i].CreateIndex {
				terminalAllocsByName[allocs[i].Name] = allocs[i]
			}

			// Remove the allocation
			allocs[i], allocs[n-1] = allocs[n-1], nil
			i--
			n--
		}
	}

	// If the job is batch, we want to filter allocations that have been
	// replaced by a newer version for the same task.
	filtered := allocs[:n]

	return filtered, terminalAllocsByName
}

// computeJobAllocs is used to reconcile differences between the job,
// existing allocations and node status to update the allocations.
func (s *GenericScheduler) computeJobAllocs() error {
	// Materialize all the tasks, job could be missing if deregistered
	var tasks map[string]*models.Task
	if s.job != nil {
		tasks = materializeTasks(s.job)
	}

	// Lookup the allocations by JobID
	ws := memdb.NewWatchSet()
	allocs, err := s.state.AllocsByJob(ws, s.eval.JobID, true)
	if err != nil {
		return fmt.Errorf("failed to get allocs for job '%s': %v",
			s.eval.JobID, err)
	}

	// Determine the tainted nodes containing job allocs
	tainted, err := taintedNodes(s.state, allocs)
	if err != nil {
		return fmt.Errorf("failed to get tainted nodes for job '%s': %v",
			s.eval.JobID, err)
	}

	// Update the allocations which are in pending/running store on tainted
	// nodes to lost
	updateNonTerminalAllocsToLost(s.plan, tainted, allocs)

	// Filter out the allocations in a terminal store
	allocs, terminalAllocs := s.filterCompleteAllocs(allocs)

	// Diff the required and existing allocations
	diff := diffAllocs(s.job, tainted, tasks, allocs, terminalAllocs)
	s.logger.Debugf("sched: %#v: %#v", s.eval, diff)

	// Add all the allocs to stop
	for _, e := range diff.stop {
		s.plan.AppendUpdate(e.Alloc, models.AllocDesiredStatusStop, allocNotNeeded, "")
	}

	for _, e := range diff.pause {
		s.plan.AppendUpdate(e.Alloc, models.AllocDesiredStatusPause, "", models.AllocClientStatusPending)
	}

	for _, e := range diff.resume {
		s.plan.AppendUpdate(e.Alloc, models.AllocDesiredStatusRun, "", "")
	}

	// Attempt to do the upgrades in place
	destructiveUpdates, inplaceUpdates := inplaceUpdate(s.ctx, s.eval, s.job, diff.update)
	diff.update = destructiveUpdates

	if s.eval.AnnotatePlan {
		s.plan.Annotations = &models.PlanAnnotations{
			DesiredTGUpdates: desiredUpdates(diff, inplaceUpdates, destructiveUpdates),
		}
	}

	// Nothing remaining to do if placement is not required
	if len(diff.place) == 0 {
		if s.job != nil {
			for _, tg := range s.job.Tasks {
				s.queuedAllocs[tg.Type] = 0
			}
		}
		return nil
	}

	// Record the number of allocations that needs to be placed per task
	for _, allocTuple := range diff.place {
		s.queuedAllocs[allocTuple.Task.Type] += 1
	}

	// Compute the placements
	return s.computePlacements(diff.place)
}

// computePlacements computes placements for allocations
func (s *GenericScheduler) computePlacements(place []allocTuple) error {
	// Get the base nodes
	nodes, byDC, err := readyNodesInDCs(s.state, s.job.Datacenters)
	if err != nil {
		return err
	}

	if len(nodes) == 0 {
		return fmt.Errorf("no ready nodes")
	}

	s.ctx.Metrics().EvaluateNode()

	for _, missing := range place {
		// Check if this task has already failed
		if metric, ok := s.failedTGAllocs[missing.Task.Type]; ok {
			metric.CoalescedFailures += 1
			continue
		}

		// Find the preferred node
		preferredNode, err := s.findPreferredNode(&missing)
		if err != nil {
			return err
		}

		var nodeId string
		if preferredNode != nil {
			nodeId = preferredNode.ID
		} /*else {
			nodeId = nodes[rand.Intn(len(nodes))].ID
		}*/

		// Store the available nodes by datacenter
		s.ctx.Metrics().NodesAvailable = byDC

		if nodeId != "" {
			// Create an allocation for this
			alloc := &models.Allocation{
				ID:            models.GenerateUUID(),
				EvalID:        s.eval.ID,
				Name:          missing.Name,
				JobID:         s.job.ID,
				Task:          missing.Task.Type,
				Metrics:       s.ctx.Metrics(),
				NodeID:        preferredNode.ID,
				DesiredStatus: models.AllocDesiredStatusRun,
				ClientStatus:  models.AllocClientStatusPending,
			}

			// If the new allocation is replacing an older allocation then we
			// set the record the older allocation id so that they are chained
			if missing.Alloc != nil {
				alloc.PreviousAllocation = missing.Alloc.ID
			}

			if missing.Task.Type == models.TaskTypeDest {
				for i, task := range s.job.Tasks {
					task.Config["NatsAddr"] = preferredNode.NatsAddr
					s.job.Tasks[i] = task
				}
			}
			s.plan.AppendAlloc(alloc)
		} else {
			// Lazy initialize the failed map
			if s.failedTGAllocs == nil {
				s.failedTGAllocs = make(map[string]*models.AllocMetric)
			}

			s.failedTGAllocs[missing.Task.Type] = s.ctx.Metrics()
		}
	}

	return nil
}

// findPreferredNode finds the preferred node for an allocation
func (s *GenericScheduler) findPreferredNode(allocTuple *allocTuple) (node *models.Node, err error) {
	if allocTuple.Alloc != nil {
		task := allocTuple.Alloc.Job.LookupTask(allocTuple.Alloc.Task)
		if task == nil {
			err = fmt.Errorf("can't find task of existing allocation %q", allocTuple.Alloc.ID)
			return
		}
		var preferredNode *models.Node
		ws := memdb.NewWatchSet()
		preferredNode, err = s.state.NodeByID(ws, allocTuple.Alloc.NodeID)
		if preferredNode.Ready() {
			node = preferredNode
		}
	}

<<<<<<< HEAD
	if allocTuple.Task.NodeId != "" {
=======
	if allocTuple.Task.NodeID != "" {
>>>>>>> 63e441e1
		var preferredNode *models.Node
		ws := memdb.NewWatchSet()
		preferredNode, err = s.state.NodeByID(ws, allocTuple.Task.NodeID)
		if err != nil || preferredNode == nil {
<<<<<<< HEAD
			return nil, fmt.Errorf("sched: Can't find preferred node %s", allocTuple.Task.NodeId)
=======
			return nil, fmt.Errorf("sched: Can't find preferred node %s", allocTuple.Task.NodeID)
>>>>>>> 63e441e1
		}
		if preferredNode.Ready() {
			node = preferredNode
			return
		}
	}

	if allocTuple.Task.NodeName != "" {
		findNode := false
		nodes, _, err := readyNodesInDCs(s.state, s.job.Datacenters)
		if err != nil {
			return nil, err
		}

		for _, preferredNode := range nodes {
			if preferredNode.Name == allocTuple.Task.NodeName && preferredNode.Ready() {
				node = preferredNode
				findNode = true
			}
		}
		if !findNode {
<<<<<<< HEAD
			return nil, fmt.Errorf("sched: Can't find preferred node %s", allocTuple.Task.NodeId)
=======
			return nil, fmt.Errorf("sched: Can't find preferred node %s", allocTuple.Task.NodeID)
>>>>>>> 63e441e1
		}
	}
	return
}<|MERGE_RESOLUTION|>--- conflicted
+++ resolved
@@ -444,20 +444,12 @@
 		}
 	}
 
-<<<<<<< HEAD
-	if allocTuple.Task.NodeId != "" {
-=======
 	if allocTuple.Task.NodeID != "" {
->>>>>>> 63e441e1
 		var preferredNode *models.Node
 		ws := memdb.NewWatchSet()
 		preferredNode, err = s.state.NodeByID(ws, allocTuple.Task.NodeID)
 		if err != nil || preferredNode == nil {
-<<<<<<< HEAD
-			return nil, fmt.Errorf("sched: Can't find preferred node %s", allocTuple.Task.NodeId)
-=======
 			return nil, fmt.Errorf("sched: Can't find preferred node %s", allocTuple.Task.NodeID)
->>>>>>> 63e441e1
 		}
 		if preferredNode.Ready() {
 			node = preferredNode
@@ -479,11 +471,7 @@
 			}
 		}
 		if !findNode {
-<<<<<<< HEAD
-			return nil, fmt.Errorf("sched: Can't find preferred node %s", allocTuple.Task.NodeId)
-=======
 			return nil, fmt.Errorf("sched: Can't find preferred node %s", allocTuple.Task.NodeID)
->>>>>>> 63e441e1
 		}
 	}
 	return
